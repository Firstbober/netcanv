// the netcanv matchmaker server.
// keeps track of open rooms and exchanges addresses between hosts and their clients

use std::collections::HashMap;
use std::error;
use std::io::Write;
use std::net::{AddrParseError, SocketAddr, TcpListener, TcpStream};
use std::sync::{Arc, Mutex, Weak};

use netcanv_protocol::matchmaker::*;
use serde::Serialize;
use thiserror::Error;

const MAX_ROOM_ID: u32 = 9999;

#[derive(Clone, Debug)]
struct Room {
    host: Arc<TcpStream>,
    clients: Vec<Weak<TcpStream>>,
    id: u32,
}

struct Matchmaker {
    rooms: HashMap<u32, Arc<Mutex<Room>>>,
    host_rooms: HashMap<SocketAddr, u32>,
    relay_clients: HashMap<SocketAddr, u32>, // mapping address → room ID
}

#[derive(Debug, Error)]
enum Error {
    #[error("I/O error: {0}")]
    Io(#[from] std::io::Error),
    #[error("Unrecognized or unimplemented packet")]
    InvalidPacket,
    #[error("Invalid packet (bad encoding)")]
    Deserialize,
    #[error("Serialization error: {0}")]
    Serialize(#[from] bincode::Error),
    #[error("Invalid address: {0}")]
    InvalidAddr(#[from] AddrParseError),
}

impl Matchmaker {
    fn new() -> Self {
        Self {
            rooms: HashMap::new(),
            host_rooms: HashMap::new(),
            relay_clients: HashMap::new(),
        }
    }

    fn find_free_room_id(&self) -> Option<u32> {
        use rand::Rng;
        let mut rng = rand::thread_rng();
        for _ in 1..50 {
            let id = rng.gen_range(0..=MAX_ROOM_ID);
            if !self.rooms.contains_key(&id) {
                return Some(id)
            }
        }
        None
    }

<<<<<<< HEAD
    fn whd_check_if_id_is_free(&self, room_id: u32) -> bool {
        return !self.rooms.contains_key(&room_id);
    }

    fn send_packet(stream: &TcpStream, packet: Packet) -> Result<(), Error> {
=======
    fn send_packet(stream: &TcpStream, packet: &Packet) -> Result<(), Error> {
>>>>>>> 1a7d7955
        match &packet {
            Packet::Relayed(..) => (),
            packet => eprintln!("- sending packet {} -> {:?}", stream.peer_addr()?, packet),
        }
        bincode::serialize_into(stream, packet)?;
        Ok(())
    }

    fn send_error(stream: &TcpStream, error: &str) -> Result<(), Error> {
        Self::send_packet(stream, &error_packet(error))
    }

    fn host(mm: Arc<Mutex<Self>>, peer_addr: SocketAddr, stream: Arc<TcpStream>) -> Result<(), Error> {
        let mut mm = mm.lock().unwrap();
        match mm.find_free_room_id() {
            Some(room_id) => {
                let room = Room {
                    host: stream.clone(),
                    clients: Vec::new(),
                    id: room_id,
                };
                {
                    mm.rooms.insert(room_id, Arc::new(Mutex::new(room)));
                    mm.host_rooms.insert(peer_addr, room_id);
                }
                drop(mm);
                Self::send_packet(&stream, &Packet::RoomId(room_id))?;
            },
            None => Self::send_error(&stream, "Could not find any more free rooms. Try again")?,
        }
        Ok(())
    }

    fn whd_host_with_custom_id(mm: Arc<Mutex<Self>>, peer_addr: SocketAddr, stream: Arc<TcpStream>, room_id: u32) -> Result<(), Error> {
        let mut mm = mm.lock().unwrap();

        if mm.whd_check_if_id_is_free(room_id) {
            let room = Room {
                host: stream.clone(),
                clients: Vec::new(),
                id: room_id
            };

            {
                mm.rooms.insert(room_id, room);
                mm.host_rooms.insert(peer_addr, room_id);
            }
            drop(mm);
            Self::send_packet(&stream, Packet::RoomId(room_id))?;
        } else {
            Self::send_error(&stream, "[WallhackD](MM)<CustomRoomID> Wanted ID is in use")?
        }

        Ok(())
    }

    fn join(mm: Arc<Mutex<Self>>, stream: &TcpStream, room_id: u32) -> Result<(), Error> {
        let mm = mm.lock().unwrap();
        let room = match mm.rooms.get(&room_id) {
            Some(room) => room,
            None => {
                Self::send_error(
                    stream,
                    "No room found with the given ID. Check whether you spelled the ID correctly",
                )?;
                return Ok(())
            },
        }
        .lock()
        .unwrap();
        let client_addr = stream.peer_addr()?;
        let host_addr = room.host.peer_addr()?;
        Self::send_packet(&room.host, &Packet::ClientAddress(client_addr))?;
        Self::send_packet(stream, &Packet::HostAddress(host_addr))
    }

    fn add_relay(mm: Arc<Mutex<Self>>, stream: Arc<TcpStream>, host_addr: Option<SocketAddr>) -> Result<(), Error> {
        let peer_addr = stream.peer_addr().unwrap();
        eprintln!("- relay requested from {}", peer_addr);

        let host_addr: SocketAddr = host_addr.unwrap_or(peer_addr);
        let mut mm = mm.lock().unwrap();
        let room_id: u32;
        match mm.host_rooms.get(&host_addr) {
            Some(id) => room_id = *id,
            None => {
                Self::send_error(&stream, "The host seems to have disconnected")?;
                return Ok(())
            },
        }
        mm.relay_clients.insert(peer_addr, room_id);
        mm.rooms
            .get_mut(&room_id)
            .unwrap()
            .lock()
            .unwrap()
            .clients
            .push(Arc::downgrade(&stream));

        Ok(())
    }

    fn relay(
        mm: Arc<Mutex<Self>>,
        addr: SocketAddr,
        stream: &Arc<TcpStream>,
        to: Option<SocketAddr>,
        data: Vec<u8>, // Vec because it's moved out of the Relay packet
    ) -> Result<(), Error> {
        eprintln!("relaying packet (size: {} KiB)", data.len() as f32 / 1024.0);
        let mut mm = mm.lock().unwrap();
        let room_id = match mm.relay_clients.get(&addr) {
            Some(id) => *id,
            None => {
                Self::send_error(stream, "Only relay clients may send Relay packets")?;
                return Ok(())
            },
        };
        match mm.rooms.get_mut(&room_id) {
            Some(room) => {
                let mut room = room.lock().unwrap().clone();
                drop(mm);
                let mut nclients = 0;
                room.clients.retain(|client| client.upgrade().is_some());
                let packet = Packet::Relayed(addr, data);
                for client in &room.clients {
                    let client = &client.upgrade().unwrap();
                    if !Arc::ptr_eq(client, stream) {
                        if let Some(addr) = to {
                            if client.peer_addr()? != addr {
                                continue
                            }
                        }
                        Self::send_packet(client, &packet)?;
                        nclients += 1;
                    }
                }
                eprintln!("- relayed from {} to {} clients", addr, nclients);
            },
            None => {
                Self::send_error(stream, "The host seems to have disconnected")?;
                return Ok(())
            },
        }

        Ok(())
    }

    fn incoming_packet(
        mm: Arc<Mutex<Self>>,
        peer_addr: SocketAddr,
        stream: Arc<TcpStream>,
        packet: Packet,
    ) -> Result<(), Error> {
        match &packet {
            Packet::Relay(..) => (),
            packet => eprintln!("- incoming packet: {:?}", packet),
        }
        match packet {
            Packet::Host => Self::host(mm, peer_addr, stream),
            Packet::WHDHostWithCustomRoomId(room_id) => Self::whd_host_with_custom_id(mm, peer_addr, stream, room_id),
            Packet::GetHost(room_id) => Self::join(mm, &stream, room_id),
            Packet::RequestRelay(host_addr) => Self::add_relay(mm, stream, host_addr),
            Packet::Relay(to, data) => Self::relay(mm, peer_addr, &stream, to, data),
            _ => {
                eprintln!("! error/invalid packet: {:?}", packet);
                Err(Error::InvalidPacket)
            },
        }
    }

    fn disconnect(&mut self, addr: SocketAddr) -> Result<(), Error> {
        if let Some(room_id) = self.host_rooms.remove(&addr) {
            self.rooms.remove(&room_id);
        }
        if let Some(room_id) = self.relay_clients.remove(&addr) {
            if let Some(room) = self.rooms.get_mut(&room_id) {
                let room = room.lock().unwrap();
                for client in &room.clients {
                    let client = client.upgrade();
                    if client.is_none() {
                        continue
                    }
                    let client = client.unwrap();
                    Self::send_packet(&client, &Packet::Disconnected(addr))?;
                }
            }
        }
        Ok(())
    }

    fn start_client_thread(mm: Arc<Mutex<Self>>, stream: TcpStream) -> Result<(), Error> {
        let peer_addr = stream.peer_addr()?;
        let stream = Arc::new(stream);
        eprintln!("* mornin' mr. {}", peer_addr);
        let _ = std::thread::spawn(move || {
            loop {
                let mut buf = [0; 1];
                if let Ok(n) = stream.peek(&mut buf) {
                    if n == 0 {
                        let _ = mm
                            .lock()
                            .unwrap()
                            .disconnect(peer_addr)
                            .or_else(|error| -> Result<_, ()> {
                                eprintln!("! error/while disconnecting {}: {}", peer_addr, error);
                                Ok(())
                            });
                        break
                    }
                }
                let _ = bincode::deserialize_from(&*stream) // what
                    .map_err(|_| Error::Deserialize)
                    .and_then(|decoded| Self::incoming_packet(mm.clone(), peer_addr, stream.clone(), decoded))
                    .or_else(|error| -> Result<_, ()> {
                        eprintln!("! error/packet decode from {}: {}", peer_addr, error);
                        Ok(())
                    });
            }
            eprintln!("* bye bye mr. {} it was nice to see ya", peer_addr);
        });
        Ok(())
    }
}

fn main() -> Result<(), Box<dyn error::Error>> {
    let mut port: u16 = 62137;
    let mut args = std::env::args();
    args.next();
    if let Some(port_str) = args.next() {
        port = port_str.parse()?;
    }

    eprintln!("NetCanv Matchmaker [Wallhackd]: starting on port {}", port);

    let localhost = SocketAddr::from(([0, 0, 0, 0], port));
    let listener = TcpListener::bind(localhost)?;

    let state = Arc::new(Mutex::new(Matchmaker::new()));

    eprintln!("Listening for incoming connections");

    for connection in listener.incoming() {
        connection
            .map_err(|error| Error::from(error))
            .and_then(|stream| Matchmaker::start_client_thread(state.clone(), stream))
            .or_else(|error| -> Result<_, ()> {
                eprintln!("! error/connect: {}", error);
                Ok(())
            })
            .unwrap(); // silence, compiler
    }

    Ok(())
}<|MERGE_RESOLUTION|>--- conflicted
+++ resolved
@@ -61,15 +61,11 @@
         None
     }
 
-<<<<<<< HEAD
     fn whd_check_if_id_is_free(&self, room_id: u32) -> bool {
         return !self.rooms.contains_key(&room_id);
     }
 
-    fn send_packet(stream: &TcpStream, packet: Packet) -> Result<(), Error> {
-=======
     fn send_packet(stream: &TcpStream, packet: &Packet) -> Result<(), Error> {
->>>>>>> 1a7d7955
         match &packet {
             Packet::Relayed(..) => (),
             packet => eprintln!("- sending packet {} -> {:?}", stream.peer_addr()?, packet),
@@ -110,15 +106,15 @@
             let room = Room {
                 host: stream.clone(),
                 clients: Vec::new(),
-                id: room_id
+                id: room_id,
             };
 
             {
-                mm.rooms.insert(room_id, room);
+                mm.rooms.insert(room_id, Arc::new(Mutex::new(room)));
                 mm.host_rooms.insert(peer_addr, room_id);
             }
             drop(mm);
-            Self::send_packet(&stream, Packet::RoomId(room_id))?;
+            Self::send_packet(&stream, &Packet::RoomId(room_id))?;
         } else {
             Self::send_error(&stream, "[WallhackD](MM)<CustomRoomID> Wanted ID is in use")?
         }
