#![cfg_attr(not(debug_assertions), windows_subsystem = "windows")]

use std::error::Error;

use config::UserConfig;
use skulpin::rafx::api::RafxExtents2D;
use skulpin::*;
use winit::dpi::LogicalSize;
use winit::event::{Event, WindowEvent};
use winit::event_loop::{ControlFlow, EventLoop};
#[cfg(target_family = "unix")]
use winit::platform::unix::*;
use winit::window::{Window, WindowBuilder};

mod app;
mod assets;
mod config;
mod net;
mod paint_canvas;
mod ui;
mod util;
mod viewport;

mod wallhackd;

use app::*;
use assets::*;
use ui::input::*;

const NETCANV_ICON: &[u8] = include_bytes!("../appimage/netcanv.png");

fn main() -> Result<(), Box<dyn Error>> {
    let clp_matches = clap::App::new("netcanv WallhackD")
        .version(wallhackd::WALLHACKD_VERSION)
        .author("lqdev <liquidekgaming@gmail.com>, Firstbober <firstbober@tutanota.com>")
        .about("Multiplayer Paint but with wallhack")
        .arg(
            clap::Arg::with_name("headless_host")
                .short("e")
                .long("headless_host")
                .takes_value(false)
                .requires("mm_address")
                .help("Launches netcanv whd in headless mode as host")
                .conflicts_with("headless_client"),
        )
        .arg(
            clap::Arg::with_name("headless_client")
                .short("c")
                .long("headless_client")
                .takes_value(false)
                .requires_all(&["mm_address", "username", "roomid"])
                .help("Launches netcanv whd in headless mode as client")
                .conflicts_with("headless_host"),
        )
        .arg(
            clap::Arg::with_name("mm_address")
                .short("m")
                .long("mm_address")
                .takes_value(true)
                .help("Address of matchmaker to use"),
        )
        .arg(
            clap::Arg::with_name("roomid")
                .short("r")
                .long("roomid")
                .takes_value(true)
                .help("Room ID to use, works only on WallhackD matchmakers"),
        )
        .arg(
            clap::Arg::with_name("save_canvas")
                .short("s")
                .long("save_canvas")
                .takes_value(true)
                .help("Save canvas, enter path where file should be saved")
                .conflicts_with("headless_host"),
        )
        .arg(
            clap::Arg::with_name("load_canvas")
                .short("l")
                .long("load_canvas")
                .takes_value(true)
                .help("Load canvas, enter path where file is located")
                .conflicts_with("headless_client"),
        )
        .arg(
            clap::Arg::with_name("username")
                .short("u")
                .long("username")
                .takes_value(true)
                .help("Username to use"),
        )
        .get_matches();

    let mut whd_cmd = wallhackd::WHDCommandLine {
        headless_client: false,
        headless_host: false,

        username: None,
        matchmaker_addr: None,
        roomid: None,

        save_canvas: None,
        load_canvas: None,
    };

    if clp_matches.is_present("headless_host") {
        whd_cmd.headless_host = true;
    }
    if clp_matches.is_present("headless_client") {
        whd_cmd.headless_client = true;
    }

<<<<<<< HEAD
    macro_rules! resolve_str {
        ($name:literal) => {
            match clp_matches.value_of($name) {
                Some(s) => Some(String::from(s)),
                None => None,
            }
        };
    }
=======
    let mut config = UserConfig::load_or_create()?;
    let color_scheme = match config.ui.color_scheme {
        config::ColorScheme::Light => ColorScheme::light(),
        config::ColorScheme::Dark => ColorScheme::dark(),
    };

    #[cfg(target_family = "unix")]
    window.set_wayland_theme(ColorScheme::light());
>>>>>>> a63b52ae

    whd_cmd.username = resolve_str!("username");
    whd_cmd.matchmaker_addr = resolve_str!("mm_address");
    whd_cmd.roomid = resolve_str!("roomid");

<<<<<<< HEAD
    whd_cmd.save_canvas = resolve_str!("save_canvas");
    whd_cmd.load_canvas = resolve_str!("load_canvas");
=======
    let assets = Assets::new(color_scheme);
    let mut app: Option<Box<dyn AppState>> = Some(Box::new(lobby::State::new(assets, config, None)) as _);
    let mut input = Input::new();
>>>>>>> a63b52ae

    if whd_cmd.headless_client || whd_cmd.headless_host {
        println!("Starting in headless mode");

        let mut headless_surface = skia_safe::Surface::new_raster_n32_premul((1024, 600)).unwrap();
        let mut headless_canvas = headless_surface.canvas();

        let mut input = Input::new();
        let mut assets = Assets::new(ColorScheme::light());

        assets.whd_add_commandline(whd_cmd);

        let mut app: Option<Box<dyn AppState>> = Some(Box::new(lobby::State::new(assets, None)) as _);

        let coordinate_system_helper = CoordinateSystemHelper::new(
            RafxExtents2D {
                width: 1024,
                height: 600,
            },
            1.0,
        );
        coordinate_system_helper.use_logical_coordinates(&mut headless_canvas);

        loop {
            app.as_mut().unwrap().process(StateArgs {
                canvas: &mut headless_canvas,
                coordinate_system_helper: &coordinate_system_helper,
                input: &mut input,
            });
            app = Some(app.take().unwrap().next_state());
        }
    } else {
        let event_loop = EventLoop::new();
        let window = {
            let mut b = WindowBuilder::new()
                .with_inner_size(LogicalSize::new(1024, 600))
                .with_title("[WHD] NetCanv")
                .with_resizable(true);
            #[cfg(target_os = "linux")]
            {
                b = b.with_app_id("netcanv".into())
            }
            b
        }
        .build(&event_loop)?;

        window.set_window_icon(Some(
            winit::window::Icon::from_rgba(::image::load_from_memory(NETCANV_ICON).unwrap().to_bytes(), 512, 512)
                .unwrap(),
        ));

        #[cfg(target_family = "unix")]
        window.set_wayland_theme(ColorScheme::light());

        let window_size = get_window_extents(&window);
        let mut renderer = RendererBuilder::new().build(&window, window_size)?;

        let mut assets = Assets::new(ColorScheme::light());
        assets.whd_add_commandline(whd_cmd);
        let mut app: Option<Box<dyn AppState>> = Some(Box::new(lobby::State::new(assets, None)) as _);
        let mut input = Input::new();

        event_loop.run(move |event, _, control_flow| {
            *control_flow = ControlFlow::Poll;

            match event {
                Event::WindowEvent { event, .. } =>
                    if let WindowEvent::CloseRequested = event {
                        *control_flow = ControlFlow::Exit;
                    } else {
                        input.process_event(&event);
                    },

                Event::MainEventsCleared => {
                    let window_size = get_window_extents(&window);
                    let scale_factor = window.scale_factor();
                    match renderer.draw(window_size, scale_factor, |canvas, csh| {
                        // unwrap always succeeds here as app is never None
                        // i don't really like this method chaining tho
                        app.as_mut().unwrap().process(StateArgs {
                            canvas,
                            coordinate_system_helper: &csh,
                            input: &mut input,
                        });
                        app = Some(app.take().unwrap().next_state());
                    }) {
                        Err(error) => eprintln!("render error: {}", error),
                        _ => (),
                    };
                    input.finish_frame();
                },

                Event::LoopDestroyed => {
                    // Fix for SIGSEGV inside of skia-[un]safe due to a Surface not being dropped properly.
                    // Not sure what that's all about, but this little snippet fixes the bug so eh, why not.
                    drop(app.take().unwrap());
                },

                _ => (),
            }
        });
    }
}

fn get_window_extents(window: &Window) -> RafxExtents2D {
    RafxExtents2D {
        width: window.inner_size().width,
        height: window.inner_size().height,
    }
}<|MERGE_RESOLUTION|>--- conflicted
+++ resolved
@@ -110,7 +110,6 @@
         whd_cmd.headless_client = true;
     }
 
-<<<<<<< HEAD
     macro_rules! resolve_str {
         ($name:literal) => {
             match clp_matches.value_of($name) {
@@ -119,29 +118,34 @@
             }
         };
     }
-=======
+
     let mut config = UserConfig::load_or_create()?;
     let color_scheme = match config.ui.color_scheme {
         config::ColorScheme::Light => ColorScheme::light(),
         config::ColorScheme::Dark => ColorScheme::dark(),
+        config::ColorScheme::WHDAccent => ColorScheme::whd_accent(skulpin::skia_safe::Color::new(
+            u32::from_str_radix(config.ui.whd_accent_color.clone().unwrap().as_str(), 16).unwrap(),
+        )),
     };
 
-    #[cfg(target_family = "unix")]
-    window.set_wayland_theme(ColorScheme::light());
->>>>>>> a63b52ae
+    //config.ui.whd_accent_color.clone().unwrap().parse::<u32>().unwrap()
 
     whd_cmd.username = resolve_str!("username");
     whd_cmd.matchmaker_addr = resolve_str!("mm_address");
     whd_cmd.roomid = resolve_str!("roomid");
 
-<<<<<<< HEAD
     whd_cmd.save_canvas = resolve_str!("save_canvas");
     whd_cmd.load_canvas = resolve_str!("load_canvas");
-=======
-    let assets = Assets::new(color_scheme);
-    let mut app: Option<Box<dyn AppState>> = Some(Box::new(lobby::State::new(assets, config, None)) as _);
-    let mut input = Input::new();
->>>>>>> a63b52ae
+
+    if whd_cmd.username.is_some() {
+        config.lobby.nickname = whd_cmd.username.clone().unwrap();
+    }
+
+    if whd_cmd.matchmaker_addr.is_some() {
+        config.lobby.nickname = whd_cmd.matchmaker_addr.clone().unwrap();
+    }
+
+    let mut assets = Assets::new(color_scheme);
 
     if whd_cmd.headless_client || whd_cmd.headless_host {
         println!("Starting in headless mode");
@@ -150,11 +154,9 @@
         let mut headless_canvas = headless_surface.canvas();
 
         let mut input = Input::new();
-        let mut assets = Assets::new(ColorScheme::light());
-
         assets.whd_add_commandline(whd_cmd);
 
-        let mut app: Option<Box<dyn AppState>> = Some(Box::new(lobby::State::new(assets, None)) as _);
+        let mut app: Option<Box<dyn AppState>> = Some(Box::new(lobby::State::new(assets, config, None)) as _);
 
         let coordinate_system_helper = CoordinateSystemHelper::new(
             RafxExtents2D {
@@ -199,9 +201,8 @@
         let window_size = get_window_extents(&window);
         let mut renderer = RendererBuilder::new().build(&window, window_size)?;
 
-        let mut assets = Assets::new(ColorScheme::light());
         assets.whd_add_commandline(whd_cmd);
-        let mut app: Option<Box<dyn AppState>> = Some(Box::new(lobby::State::new(assets, None)) as _);
+        let mut app: Option<Box<dyn AppState>> = Some(Box::new(lobby::State::new(assets, config, None)) as _);
         let mut input = Input::new();
 
         event_loop.run(move |event, _, control_flow| {
