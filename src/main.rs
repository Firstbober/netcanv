#![cfg_attr(not(debug_assertions), windows_subsystem = "windows")]

use std::error::Error;

use skulpin::rafx::api::RafxExtents2D;
use skulpin::*;
use winit::dpi::LogicalSize;
use winit::event::{Event, WindowEvent};
use winit::event_loop::{ControlFlow, EventLoop};
#[cfg(target_family = "unix")]
use winit::platform::unix::*;
use winit::window::{Window, WindowBuilder};

mod app;
mod assets;
mod net;
mod paint_canvas;
mod ui;
mod util;
mod viewport;

mod wallhackd;

use app::*;
use assets::*;
use ui::input::*;

const NETCANV_ICON: &[u8] = include_bytes!("../appimage/netcanv.png");

fn main() -> Result<(), Box<dyn Error>> {
<<<<<<< HEAD
    let clp_matches = clap::App::new("netcanv WallhackD")
        .version(wallhackd::WALLHACKD_VERSION)
        .author("lqdev <liquidekgaming@gmail.com>, Firstbober <firstbober@tutanota.com>")
        .about("Multiplayer Paint but with wallhack")
        .arg(
            clap::Arg::with_name("headless_host")
                .short("e")
                .long("headless_host")
                .takes_value(false)
                .requires("mm_address")
                .help("Launches netcanv whd in headless mode as host")
                .conflicts_with("headless_client"),
        )
        .arg(
            clap::Arg::with_name("headless_client")
                .short("c")
                .long("headless_client")
                .takes_value(false)
                .requires_all(&["mm_address", "username", "roomid"])
                .help("Launches netcanv whd in headless mode as client")
                .conflicts_with("headless_host"),
        )
        .arg(
            clap::Arg::with_name("mm_address")
                .short("m")
                .long("mm_address")
                .takes_value(true)
                .help("Address of matchmaker to use"),
        )
        .arg(
            clap::Arg::with_name("roomid")
                .short("r")
                .long("roomid")
                .takes_value(true)
                .help("Room ID to use, works only on WallhackD matchmakers"),
        )
        .arg(
            clap::Arg::with_name("save_canvas")
                .short("s")
                .long("save_canvas")
                .takes_value(true)
                .help("Save canvas, enter path where file should be saved")
                .conflicts_with("headless_host"),
        )
        .arg(
            clap::Arg::with_name("load_canvas")
                .short("l")
                .long("load_canvas")
                .takes_value(true)
                .help("Load canvas, enter path where file is located")
                .conflicts_with("headless_client"),
        )
        .arg(
            clap::Arg::with_name("username")
                .short("u")
                .long("username")
                .takes_value(true)
                .help("Username to use"),
        )
        .get_matches();

    let mut whd_cmd = wallhackd::WHDCommandLine {
        headless_client: false,
        headless_host: false,

        username: None,
        matchmaker_addr: None,
        roomid: None,

        save_canvas: None,
        load_canvas: None,
    };

    if clp_matches.is_present("headless_host") {
        whd_cmd.headless_host = true;
    }
    if clp_matches.is_present("headless_client") {
        whd_cmd.headless_client = true;
=======
    let event_loop = EventLoop::new();
    let window = {
        let b = WindowBuilder::new()
            .with_inner_size(LogicalSize::new(1024, 600))
            .with_title("NetCanv")
            .with_resizable(true);
        #[cfg(target_os = "linux")]
        let b = b.with_app_id("netcanv".into());
        b
>>>>>>> 31f7f8d5
    }

<<<<<<< HEAD
    macro_rules! resolve_str {
        ($name:literal) => {
            match clp_matches.value_of($name) {
                Some(s) => Some(String::from(s)),
                None => None,
            }
        };
    }

    whd_cmd.username = resolve_str!("username");
    whd_cmd.matchmaker_addr = resolve_str!("mm_address");
    whd_cmd.roomid = resolve_str!("roomid");
=======
    #[cfg(target_family = "unix")]
    window.set_wayland_theme(ColorScheme::light());

    let window_size = get_window_extents(&window);
    let mut renderer = RendererBuilder::new().build(&window, window_size)?;
>>>>>>> 31f7f8d5

    whd_cmd.save_canvas = resolve_str!("save_canvas");
    whd_cmd.load_canvas = resolve_str!("load_canvas");

<<<<<<< HEAD
    if whd_cmd.headless_client || whd_cmd.headless_host {
        println!("Starting in headless mode");

        let mut headless_surface = skia_safe::Surface::new_raster_n32_premul((1024, 600)).unwrap();
        let mut headless_canvas = headless_surface.canvas();

        let mut input = Input::new();
        let mut assets = Assets::new(ColorScheme::light());

        assets.whd_add_commandline(whd_cmd);

        let mut app: Option<Box<dyn AppState>> = Some(Box::new(lobby::State::new(assets, None)) as _);

        let coordinate_system_helper = CoordinateSystemHelper::new(
            skulpin::ash::vk::Extent2D {
                width: 1024,
                height: 600,
=======
    event_loop.run(move |event, _, control_flow| {
        *control_flow = ControlFlow::Poll;

        match event {
            Event::WindowEvent { event, .. } =>
                if let WindowEvent::CloseRequested = event {
                    *control_flow = ControlFlow::Exit;
                } else {
                    input.process_event(&event);
                },

            Event::MainEventsCleared => {
                let window_size = get_window_extents(&window);
                let scale_factor = window.scale_factor();
                match renderer.draw(window_size, scale_factor, |canvas, csh| {
                    // unwrap always succeeds here as app is never None
                    // i don't really like this method chaining tho
                    app.as_mut().unwrap().process(StateArgs {
                        canvas,
                        coordinate_system_helper: &csh,
                        input: &mut input,
                    });
                    app = Some(app.take().unwrap().next_state());
                }) {
                    Err(error) => eprintln!("render error: {}", error),
                    _ => (),
                };
                input.finish_frame();
>>>>>>> 31f7f8d5
            },
            skulpin::LogicalSize::new(1024, 600),
            PhysicalSize::new(1024, 600),
            1.0,
        );
        coordinate_system_helper.use_logical_coordinates(&mut headless_canvas);

<<<<<<< HEAD
        loop {
            app.as_mut().unwrap().process(StateArgs {
                canvas: &mut headless_canvas,
                coordinate_system_helper: &coordinate_system_helper,
                input: &mut input,
            });
            app = Some(app.take().unwrap().next_state());
        }
    } else {
        let event_loop = EventLoop::new();
        let winit_window = {
            let mut b = WindowBuilder::new()
                .with_inner_size(LogicalSize::new(1024, 600))
                .with_title("[WHD] NetCanv")
                .with_resizable(true);
            #[cfg(target_os = "linux")]
            {
                b = b.with_app_id("netcanv".into())
            }
            b
        }
        .build(&event_loop)?;

        winit_window.set_window_icon(Some(
            winit::window::Icon::from_rgba(::image::load_from_memory(NETCANV_ICON).unwrap().to_bytes(), 512, 512)
                .unwrap(),
        ));

        #[cfg(target_family = "unix")]
        winit_window.set_wayland_theme(ColorScheme::light());

        let window = WinitWindow::new(&winit_window);
        let mut renderer = RendererBuilder::new().use_vulkan_debug_layer(false).build(&window)?;

        let mut assets = Assets::new(ColorScheme::light());
        assets.whd_add_commandline(whd_cmd);
        let mut app: Option<Box<dyn AppState>> = Some(Box::new(lobby::State::new(assets, None)) as _);
        let mut input = Input::new();

        event_loop.run(move |event, _, control_flow| {
            let window = WinitWindow::new(&winit_window);
            *control_flow = ControlFlow::Poll;

            match event {
                Event::WindowEvent { event, .. } => {
                    if let WindowEvent::CloseRequested = event {
                        *control_flow = ControlFlow::Exit;
                    } else {
                        input.process_event(&event);
                    }
                }

                Event::MainEventsCleared => {
                    match renderer.draw(&window, |canvas, csh| {
                        // unwrap always succeeds here as app is never None
                        // i don't really like this method chaining tho
                        app.as_mut().unwrap().process(StateArgs {
                            canvas,
                            coordinate_system_helper: &csh,
                            input: &mut input,
                        });
                        app = Some(app.take().unwrap().next_state());
                    }) {
                        Err(error) => eprintln!("render error: {}", error),
                        _ => (),
                    };
                    input.finish_frame();
                }

                _ => (),
            }
        });
=======
            Event::LoopDestroyed => {
                // Fix for SIGSEGV inside of skia-[un]safe due to a Surface not being dropped properly.
                // Not sure what that's all about, but this little snippet fixes the bug so eh, why not.
                drop(app.take().unwrap());
            },

            _ => (),
        }
    });
}

fn get_window_extents(window: &Window) -> RafxExtents2D {
    RafxExtents2D {
        width: window.inner_size().width,
        height: window.inner_size().height,
>>>>>>> 31f7f8d5
    }
}<|MERGE_RESOLUTION|>--- conflicted
+++ resolved
@@ -28,7 +28,6 @@
 const NETCANV_ICON: &[u8] = include_bytes!("../appimage/netcanv.png");
 
 fn main() -> Result<(), Box<dyn Error>> {
-<<<<<<< HEAD
     let clp_matches = clap::App::new("netcanv WallhackD")
         .version(wallhackd::WALLHACKD_VERSION)
         .author("lqdev <liquidekgaming@gmail.com>, Firstbober <firstbober@tutanota.com>")
@@ -107,20 +106,8 @@
     }
     if clp_matches.is_present("headless_client") {
         whd_cmd.headless_client = true;
-=======
-    let event_loop = EventLoop::new();
-    let window = {
-        let b = WindowBuilder::new()
-            .with_inner_size(LogicalSize::new(1024, 600))
-            .with_title("NetCanv")
-            .with_resizable(true);
-        #[cfg(target_os = "linux")]
-        let b = b.with_app_id("netcanv".into());
-        b
->>>>>>> 31f7f8d5
-    }
-
-<<<<<<< HEAD
+    }
+
     macro_rules! resolve_str {
         ($name:literal) => {
             match clp_matches.value_of($name) {
@@ -133,18 +120,10 @@
     whd_cmd.username = resolve_str!("username");
     whd_cmd.matchmaker_addr = resolve_str!("mm_address");
     whd_cmd.roomid = resolve_str!("roomid");
-=======
-    #[cfg(target_family = "unix")]
-    window.set_wayland_theme(ColorScheme::light());
-
-    let window_size = get_window_extents(&window);
-    let mut renderer = RendererBuilder::new().build(&window, window_size)?;
->>>>>>> 31f7f8d5
 
     whd_cmd.save_canvas = resolve_str!("save_canvas");
     whd_cmd.load_canvas = resolve_str!("load_canvas");
 
-<<<<<<< HEAD
     if whd_cmd.headless_client || whd_cmd.headless_host {
         println!("Starting in headless mode");
 
@@ -159,47 +138,14 @@
         let mut app: Option<Box<dyn AppState>> = Some(Box::new(lobby::State::new(assets, None)) as _);
 
         let coordinate_system_helper = CoordinateSystemHelper::new(
-            skulpin::ash::vk::Extent2D {
+            RafxExtents2D {
                 width: 1024,
                 height: 600,
-=======
-    event_loop.run(move |event, _, control_flow| {
-        *control_flow = ControlFlow::Poll;
-
-        match event {
-            Event::WindowEvent { event, .. } =>
-                if let WindowEvent::CloseRequested = event {
-                    *control_flow = ControlFlow::Exit;
-                } else {
-                    input.process_event(&event);
-                },
-
-            Event::MainEventsCleared => {
-                let window_size = get_window_extents(&window);
-                let scale_factor = window.scale_factor();
-                match renderer.draw(window_size, scale_factor, |canvas, csh| {
-                    // unwrap always succeeds here as app is never None
-                    // i don't really like this method chaining tho
-                    app.as_mut().unwrap().process(StateArgs {
-                        canvas,
-                        coordinate_system_helper: &csh,
-                        input: &mut input,
-                    });
-                    app = Some(app.take().unwrap().next_state());
-                }) {
-                    Err(error) => eprintln!("render error: {}", error),
-                    _ => (),
-                };
-                input.finish_frame();
->>>>>>> 31f7f8d5
             },
-            skulpin::LogicalSize::new(1024, 600),
-            PhysicalSize::new(1024, 600),
             1.0,
         );
         coordinate_system_helper.use_logical_coordinates(&mut headless_canvas);
 
-<<<<<<< HEAD
         loop {
             app.as_mut().unwrap().process(StateArgs {
                 canvas: &mut headless_canvas,
@@ -210,7 +156,7 @@
         }
     } else {
         let event_loop = EventLoop::new();
-        let winit_window = {
+        let window = {
             let mut b = WindowBuilder::new()
                 .with_inner_size(LogicalSize::new(1024, 600))
                 .with_title("[WHD] NetCanv")
@@ -223,16 +169,16 @@
         }
         .build(&event_loop)?;
 
-        winit_window.set_window_icon(Some(
+        window.set_window_icon(Some(
             winit::window::Icon::from_rgba(::image::load_from_memory(NETCANV_ICON).unwrap().to_bytes(), 512, 512)
                 .unwrap(),
         ));
 
         #[cfg(target_family = "unix")]
-        winit_window.set_wayland_theme(ColorScheme::light());
-
-        let window = WinitWindow::new(&winit_window);
-        let mut renderer = RendererBuilder::new().use_vulkan_debug_layer(false).build(&window)?;
+        window.set_wayland_theme(ColorScheme::light());
+
+        let window_size = get_window_extents(&window);
+        let mut renderer = RendererBuilder::new().build(&window, window_size)?;
 
         let mut assets = Assets::new(ColorScheme::light());
         assets.whd_add_commandline(whd_cmd);
@@ -240,20 +186,20 @@
         let mut input = Input::new();
 
         event_loop.run(move |event, _, control_flow| {
-            let window = WinitWindow::new(&winit_window);
             *control_flow = ControlFlow::Poll;
 
             match event {
-                Event::WindowEvent { event, .. } => {
+                Event::WindowEvent { event, .. } =>
                     if let WindowEvent::CloseRequested = event {
                         *control_flow = ControlFlow::Exit;
                     } else {
                         input.process_event(&event);
-                    }
-                }
+                    },
 
                 Event::MainEventsCleared => {
-                    match renderer.draw(&window, |canvas, csh| {
+                    let window_size = get_window_extents(&window);
+                    let scale_factor = window.scale_factor();
+                    match renderer.draw(window_size, scale_factor, |canvas, csh| {
                         // unwrap always succeeds here as app is never None
                         // i don't really like this method chaining tho
                         app.as_mut().unwrap().process(StateArgs {
@@ -267,27 +213,23 @@
                         _ => (),
                     };
                     input.finish_frame();
-                }
+                },
+
+                Event::LoopDestroyed => {
+                    // Fix for SIGSEGV inside of skia-[un]safe due to a Surface not being dropped properly.
+                    // Not sure what that's all about, but this little snippet fixes the bug so eh, why not.
+                    drop(app.take().unwrap());
+                },
 
                 _ => (),
             }
         });
-=======
-            Event::LoopDestroyed => {
-                // Fix for SIGSEGV inside of skia-[un]safe due to a Surface not being dropped properly.
-                // Not sure what that's all about, but this little snippet fixes the bug so eh, why not.
-                drop(app.take().unwrap());
-            },
-
-            _ => (),
-        }
-    });
+    }
 }
 
 fn get_window_extents(window: &Window) -> RafxExtents2D {
     RafxExtents2D {
         width: window.inner_size().width,
         height: window.inner_size().height,
->>>>>>> 31f7f8d5
     }
 }