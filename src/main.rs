use std::error::Error;

use skulpin::*;
use winit::dpi::LogicalSize;
use winit::event::{Event, WindowEvent};
use winit::event_loop::{ControlFlow, EventLoop};
#[cfg(target_family = "unix")]
use winit::platform::unix::*;
use winit::window::WindowBuilder;

mod app;
mod assets;
mod net;
mod paint_canvas;
mod ui;
mod util;
mod viewport;

mod wallhackd;

use app::*;
use assets::*;
use ui::input::*;

const NETCANV_ICON: &[u8] = include_bytes!("../appimage/netcanv.png");

fn main() -> Result<(), Box<dyn Error>> {
    let clp_matches = clap::App::new("netcanv WallhackD")
        .version(wallhackd::WALLHACKD_VERSION)
        .author("lqdev <liquidekgaming@gmail.com>, Firstbober <firstbober@tutanota.com>")
        .about("Multiplayer Paint but with wallhack")
        .arg(
            clap::Arg::with_name("headless_host")
                .short("e")
                .long("headless_host")
                .takes_value(false)
                .requires("mm_address")
                .help("Launches netcanv whd in headless mode as host")
                .conflicts_with("headless_client"),
        )
        .arg(
            clap::Arg::with_name("headless_client")
                .short("c")
                .long("headless_client")
                .takes_value(false)
                .requires_all(&["mm_address", "username", "roomid"])
                .help("Launches netcanv whd in headless mode as client")
                .conflicts_with("headless_host"),
        )
        .arg(
            clap::Arg::with_name("mm_address")
                .short("m")
                .long("mm_address")
                .takes_value(true)
                .help("Address of matchmaker to use"),
        )
        .arg(
            clap::Arg::with_name("roomid")
                .short("r")
                .long("roomid")
                .takes_value(true)
                .help("Room ID to use, works only on WallhackD matchmakers"),
        )
        .arg(
            clap::Arg::with_name("save_canvas")
                .short("s")
                .long("save_canvas")
                .takes_value(true)
                .help("Save canvas, enter path where file should be saved")
                .conflicts_with("headless_host"),
        )
        .arg(
            clap::Arg::with_name("load_canvas")
                .short("l")
                .long("load_canvas")
                .takes_value(true)
                .help("Load canvas, enter path where file is located")
                .conflicts_with("headless_client"),
        )
        .arg(
            clap::Arg::with_name("username")
                .short("u")
                .long("username")
                .takes_value(true)
                .help("Username to use"),
        )
        .get_matches();

    let mut whd_cmd = wallhackd::WHDCommandLine {
        headless_client: false,
        headless_host: false,

        username: None,
        matchmaker_addr: None,
        roomid: None,

        save_canvas: None,
        load_canvas: None,
    };

    if clp_matches.is_present("headless_host") {
        whd_cmd.headless_host = true;
    }
    if clp_matches.is_present("headless_client") {
        whd_cmd.headless_client = true;
    }

<<<<<<< HEAD
    macro_rules! resolve_str {
        ($name:literal) => {
            match clp_matches.value_of($name) {
                Some(s) => Some(String::from(s)),
                None => None,
            }
        };
    }
=======
    #[cfg(target_family = "unix")]
    winit_window.set_wayland_theme(ColorScheme::light());

    let window = WinitWindow::new(&winit_window);
    let mut renderer = RendererBuilder::new().use_vulkan_debug_layer(false).build(&window)?;
>>>>>>> 6b77e6a9

    whd_cmd.username = resolve_str!("username");
    whd_cmd.matchmaker_addr = resolve_str!("mm_address");
    whd_cmd.roomid = resolve_str!("roomid");

    whd_cmd.save_canvas = resolve_str!("save_canvas");
    whd_cmd.load_canvas = resolve_str!("load_canvas");

    if whd_cmd.headless_client || whd_cmd.headless_host {
        println!("Starting in headless mode");

        let mut headless_surface = skia_safe::Surface::new_raster_n32_premul((1024, 600)).unwrap();
        let mut headless_canvas = headless_surface.canvas();

        let mut input = Input::new();
        let mut assets = Assets::new(ColorScheme::light());

        assets.whd_add_commandline(whd_cmd);

        let mut app: Option<Box<dyn AppState>> = Some(Box::new(lobby::State::new(assets, None)) as _);

        let coordinate_system_helper = CoordinateSystemHelper::new(
            skulpin::ash::vk::Extent2D {
                width: 1024,
                height: 600,
            },
            skulpin::LogicalSize::new(1024, 600),
            PhysicalSize::new(1024, 600),
            1.0,
        );
        coordinate_system_helper.use_logical_coordinates(&mut headless_canvas);

        loop {
            app.as_mut().unwrap().process(StateArgs {
                canvas: &mut headless_canvas,
                coordinate_system_helper: &coordinate_system_helper,
                input: &mut input,
            });
            app = Some(app.take().unwrap().next_state());
        }
    } else {
        let event_loop = EventLoop::new();
        let winit_window = {
            let mut b = WindowBuilder::new()
                .with_inner_size(LogicalSize::new(1024, 600))
                .with_title("[WHD] NetCanv")
                .with_resizable(true);
            #[cfg(target_os = "linux")]
            {
                b = b.with_app_id("netcanv".into())
            }
            b
        }
        .build(&event_loop)?;

        winit_window.set_window_icon(Some(
            winit::window::Icon::from_rgba(::image::load_from_memory(NETCANV_ICON).unwrap().to_bytes(), 512, 512)
                .unwrap(),
        ));

        let window = WinitWindow::new(&winit_window);
        let mut renderer = RendererBuilder::new().use_vulkan_debug_layer(false).build(&window)?;

        let mut assets = Assets::new(ColorScheme::whd_dark());
        assets.whd_add_commandline(whd_cmd);
        let mut app: Option<Box<dyn AppState>> = Some(Box::new(lobby::State::new(assets, None)) as _);
        let mut input = Input::new();

        event_loop.run(move |event, _, control_flow| {
            let window = WinitWindow::new(&winit_window);
            *control_flow = ControlFlow::Poll;

            match event {
                Event::WindowEvent { event, .. } => {
                    if let WindowEvent::CloseRequested = event {
                        *control_flow = ControlFlow::Exit;
                    } else {
                        input.process_event(&event);
                    }
                }

                Event::MainEventsCleared => {
                    match renderer.draw(&window, |canvas, csh| {
                        // unwrap always succeeds here as app is never None
                        // i don't really like this method chaining tho
                        app.as_mut().unwrap().process(StateArgs {
                            canvas,
                            coordinate_system_helper: &csh,
                            input: &mut input,
                        });
                        app = Some(app.take().unwrap().next_state());
                    }) {
                        Err(error) => eprintln!("render error: {}", error),
                        _ => (),
                    };
                    input.finish_frame();
                }

                _ => (),
            }
        });
    }
}<|MERGE_RESOLUTION|>--- conflicted
+++ resolved
@@ -105,7 +105,6 @@
         whd_cmd.headless_client = true;
     }
 
-<<<<<<< HEAD
     macro_rules! resolve_str {
         ($name:literal) => {
             match clp_matches.value_of($name) {
@@ -114,13 +113,6 @@
             }
         };
     }
-=======
-    #[cfg(target_family = "unix")]
-    winit_window.set_wayland_theme(ColorScheme::light());
-
-    let window = WinitWindow::new(&winit_window);
-    let mut renderer = RendererBuilder::new().use_vulkan_debug_layer(false).build(&window)?;
->>>>>>> 6b77e6a9
 
     whd_cmd.username = resolve_str!("username");
     whd_cmd.matchmaker_addr = resolve_str!("mm_address");
@@ -181,10 +173,13 @@
                 .unwrap(),
         ));
 
+        #[cfg(target_family = "unix")]
+        winit_window.set_wayland_theme(ColorScheme::light());
+
         let window = WinitWindow::new(&winit_window);
         let mut renderer = RendererBuilder::new().use_vulkan_debug_layer(false).build(&window)?;
 
-        let mut assets = Assets::new(ColorScheme::whd_dark());
+        let mut assets = Assets::new(ColorScheme::light());
         assets.whd_add_commandline(whd_cmd);
         let mut app: Option<Box<dyn AppState>> = Some(Box::new(lobby::State::new(assets, None)) as _);
         let mut input = Input::new();
