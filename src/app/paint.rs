use std::{borrow::BorrowMut, collections::VecDeque, str::FromStr};
use std::collections::HashSet;

use std::path::PathBuf;
use std::time::{Duration, Instant};

use native_dialog::FileDialog;
use skulpin::skia_safe::paint as skpaint;
use skulpin::skia_safe::*;

use crate::{app::*, wallhackd::{self, WHDPaintFunctions}};
use crate::assets::*;
use crate::net::{Message, Peer, Timer};
use crate::paint_canvas::*;
use crate::ui::*;
use crate::util::*;
use crate::viewport::Viewport;

use std::time::{SystemTime};

extern crate image;
use image::{GenericImage, GenericImageView, Pixel, SubImage};

#[derive(PartialEq, Eq)]
enum PaintMode {
    None,
    Paint,
    Erase,
    WHDCustomImage
}

type Log = Vec<(String, Instant)>;

pub enum WHDCIDrawingDirection {
    ToLeft,
    ToRight
}

pub struct WHDState {
    custom_image_path: String,
    drawing_direction: WHDCIDrawingDirection,
    printed_room_id: bool,

    previous_chunk_data_timestamp: Option<SystemTime>,
}

pub struct State {
    assets: Assets,

    ui: Ui,
    paint_canvas: PaintCanvas<'static>,
    peer: Peer,
    update_timer: Timer,

    paint_mode: PaintMode,
    paint_color: Color4f,
    brush_size_slider: Slider,
    stroke_buffer: Vec<StrokePoint>,

    server_side_chunks: HashSet<(i32, i32)>,
    downloaded_chunks: HashSet<(i32, i32)>,
    needed_chunks: Vec<(i32, i32)>,
    deferred_message_queue: VecDeque<Message>,

    save_to_file: Option<PathBuf>,

    error: Option<String>,
    log: Log,

    panning: bool,
    viewport: Viewport,

    whd: WHDState
}

const COLOR_PALETTE: &'static [u32] = &[
    0x100820ff, 0xff003eff, 0xff7b00ff, 0xffff00ff, 0x2dd70eff, 0x03cbfbff, 0x0868ebff, 0xa315d7ff, 0xffffffff,
];

macro_rules! log {
    ($log:expr, $($arg:tt)*) => {
        {
            $log.push((format!($($arg)*), Instant::now()));
            println!("[netcanv] {}", format!($($arg)*));
        }
    };
}

macro_rules! ok_or_log {
    ($log:expr, $exp:expr) => {
        match $exp {
            Ok(x) => x,
            Err(e) => log!($log, "{}", e),
        }
    };
}

impl wallhackd::WHDPaintFunctions for State {
    fn whd_process_canvas_start(&mut self, _canvas: &mut Canvas, _input: &Input) {
        if self.assets.whd_commandline.headless_client {
            let sc = self.assets.whd_commandline.save_canvas.clone();

            if sc.is_some() && self.whd.previous_chunk_data_timestamp.is_some() {
                match self.whd.previous_chunk_data_timestamp.unwrap().elapsed() {
                    Ok(time) => {
                        if time.as_secs() > 120 {
                            match self.paint_canvas.save(&PathBuf::from(sc.unwrap())) {
                                Ok(_) => {
                                    println!("Saved canvas to file!");
                                    std::process::exit(0);
                                },
                                Err(err) => {
                                    println!("Failed to save canvas! Reason: {}", err);
                                    std::process::exit(1);
                                }
                            }
                        }
                    },
                    Err(_err) => std::process::exit(1)
                }
            }
        }
    }

	fn whd_process_canvas_end(&mut self, _canvas: &mut Canvas, _input: &Input) {}

    fn whd_process_canvas_custom_image(&mut self, input: &Input) {
        log!(self.log, "[WallhackD] [Custom Image] Started!");

        // get image from file

        let mut trollage = image::open(self.whd.custom_image_path.as_str()).unwrap();
        let dm = trollage.dimensions();

        // calculate parts

        let width_parts = if dm.0 % 256 != 0 {
            (dm.0 / 256) + 1
        } else {
            dm.0 / 256
        };

        let height_parts = if dm.1 % 256 != 0 {
            (dm.1 / 256) + 1
        } else {
            dm.1 / 256
        };

        log!(self.log, "[WallhackD] [Custom Image] {} parts will be needed", width_parts * height_parts);

        // get offset for chunks

        let x_off = ((input.mouse_position().x + self.viewport.pan().x) / 256.0) as i32;
        let y_off = ((input.mouse_position().y + self.viewport.pan().y) / 256.0) as i32;

        log!(self.log, "[WallhackD] [Custom Image] Starting on chunks {}, {}", x_off, y_off);

        // process everything

        let mut image_to_insert: image::RgbaImage = Default::default();

        for x in 0..width_parts {
            for y in 0..height_parts {
                if y == height_parts - 1 && x == width_parts - 1 {
                    let part = SubImage::new(
                        trollage.borrow_mut(),
                        x * 256,
                        y * 256,
                        dm.0 - x * 256,
                        dm.1 - y * 256,
                    );
                    image_to_insert = image::ImageBuffer::new(256, 256);
                    image_to_insert.copy_from(&part.to_image(), 0, 0).unwrap();
                } else if y == height_parts - 1 {
                    let part = SubImage::new(
                        trollage.borrow_mut(),
                        x * 256,
                        y * 256,
                        256,
                        dm.1 - y * 256,
                    );
                    image_to_insert = image::ImageBuffer::new(256, 256);
                    image_to_insert.copy_from(&part.to_image(), 0, 0).unwrap();
                } else if x == width_parts - 1 {
                    let part = SubImage::new(
                        trollage.borrow_mut(),
                        x * 256,
                        y * 256,
                        dm.0 - x * 256,
                        256,
                    );
                    image_to_insert = image::ImageBuffer::new(256, 256);
                    image_to_insert.copy_from(&part.to_image(), 0, 0).unwrap();
                } else {
                    let part = SubImage::new(
                        trollage.borrow_mut(),
                        x * 256,
                        y * 256,
                        256,
                        256,
                    );
                    image_to_insert = part.to_image();
                }

                // change to bgra

                for px in image_to_insert.pixels_mut() {
                    let bgra = px.to_bgra();
                    let channels = px.channels_mut();

                    channels[0] = bgra[0];
                    channels[1] = bgra[1];
                    channels[2] = bgra[2];
                    channels[3] = bgra[3];
                }

                let pos = match self.whd.drawing_direction {
                    WHDCIDrawingDirection::ToLeft => ((x as i32 + x_off as i32) - width_parts as i32, y_off as i32 + y as i32),
                    WHDCIDrawingDirection::ToRight => (x as i32 + x_off as i32, y_off as i32 + y as i32)
                };

                self.paint_canvas.ensure_chunk_exists(pos);
                let chk = self.paint_canvas.chunks.get_mut(&pos).unwrap();
                let mut chunk_image = chk.as_image_buffer_mut();

                let sb = image_to_insert.view(0, 0, 256, 256);
                chunk_image.copy_from(&sb, 0, 0).unwrap();

                for addr in self.peer.mates() {
                    self.peer
                        .send_canvas_data(
                            *addr.0,
                            pos,
                            chk.png_data().unwrap().to_vec(),
                        )
                        .unwrap();
                }
            }
        }

        log!(self.log, "[WallhackD] [Custom Image] Completed!");
    }

    fn whd_process_overlay(&mut self, canvas: &mut Canvas, input: &Input) {
        self.ui.push_group((self.ui.width(), self.ui.height()), Layout::Vertical);
        //self.ui.fill(canvas, self.assets.colors.panel);
        self.ui.pop_group();
    }

    fn whd_bar_end_buttons(&mut self, canvas: &mut Canvas, input: &Input) {
        if Button::with_icon_and_tooltip(&mut self.ui, canvas, input, ButtonArgs {
            height: 32.0,
            colors: &self.assets.colors.tool_button,
        }, &self.assets.icons.whd.draw_it_again,
        "Draw again".to_owned(),
        WHDTooltipPos::Top).clicked() {
            self.paint_mode = PaintMode::WHDCustomImage;
        }

        if Button::with_icon_and_tooltip(&mut self.ui, canvas, input, ButtonArgs {
            height: 32.0,
            colors: &self.assets.colors.tool_button,
        }, &self.assets.icons.whd.load_image,
        "Draw image".to_owned(),
        WHDTooltipPos::Top).clicked() {
            let path = FileDialog::new()
                .set_location(std::env::current_dir().unwrap().as_path())
                .add_filter("Image", &["png", "jpg", "jpeg", "webp"])
                .show_open_single_file()
                .unwrap();

            match path {
                Some(path) => {
                    log!(self.log, "[WallhackD] [Custom Image] Got image path");

                    self.paint_mode = PaintMode::WHDCustomImage;
                    self.whd.custom_image_path = String::from_str(path.to_str().unwrap()).unwrap();
                }
                None => log!(self.log, "[WallhackD] U selected nothing"),
            };
        }

        if Button::with_icon_and_tooltip(&mut self.ui, canvas, input, ButtonArgs {
            height: 32.0,
            colors: &self.assets.colors.tool_button,
        }, match self.whd.drawing_direction {
            WHDCIDrawingDirection::ToLeft => &self.assets.icons.whd.backwards,
            WHDCIDrawingDirection::ToRight => &self.assets.icons.whd.forward
        },
        format!("Drawing direction ({})", match self.whd.drawing_direction {
            WHDCIDrawingDirection::ToLeft => "To left",
            WHDCIDrawingDirection::ToRight => "To right"
        }),
        WHDTooltipPos::Top).clicked() {
            self.whd.drawing_direction = match self.whd.drawing_direction {
                WHDCIDrawingDirection::ToLeft => WHDCIDrawingDirection::ToRight,
                WHDCIDrawingDirection::ToRight => WHDCIDrawingDirection::ToLeft
            }
        }

        if Button::with_icon_and_tooltip(
            &mut self.ui, canvas, input, ButtonArgs {
                height: 32.0,
                colors: &self.assets.colors.tool_button,
            }, &self.assets.icons.whd.pin_drop,
            "(WIP) Teleport to chunk".to_owned(),
            WHDTooltipPos::Top
        ).clicked() {
        }
    }
}

impl State {
    const BAR_SIZE: f32 = 32.0;
    const TIME_PER_UPDATE: Duration = Duration::from_millis(50);

    pub fn new(assets: Assets, peer: Peer, image_path: Option<PathBuf>) -> Self {
        let mut this = Self {
            assets,

            ui: Ui::new(),
            paint_canvas: PaintCanvas::new(),
            peer,
            update_timer: Timer::new(Self::TIME_PER_UPDATE),

            paint_mode: PaintMode::None,
            paint_color: hex_color4f(COLOR_PALETTE[0]),
            brush_size_slider: Slider::new(4.0, 1.0, 64.0, SliderStep::Discrete(1.0)),
            stroke_buffer: Vec::new(),

            server_side_chunks: HashSet::new(),
            downloaded_chunks: HashSet::new(),
            needed_chunks: Vec::new(),
            deferred_message_queue: VecDeque::new(),

            save_to_file: None,

            error: None,
            log: Log::new(),

            panning: false,
            viewport: Viewport::new(),

            whd: WHDState {
                drawing_direction: WHDCIDrawingDirection::ToRight,
                custom_image_path: "".to_owned(),
                printed_room_id: false,
                previous_chunk_data_timestamp: None
            },
        };
        if this.peer.is_host() {
            log!(this.log, "Welcome to your room!");
            log!(
                this.log,
                "To invite friends, send them the room ID shown in the bottom right corner of your screen."
            );
        }
        if let Some(image_path) = image_path {
            ok_or_log!(this.log, this.paint_canvas.load_from_image_file(&image_path));
        }
        this
    }

    fn fellow_stroke(canvas: &mut PaintCanvas, points: &[StrokePoint]) {
        if points.is_empty() {
            return
        } // failsafe

        let mut from = points[0].point;
        let first_index = if points.len() > 1 { 1 } else { 0 };
        for point in &points[first_index..] {
            canvas.stroke(from, point.point, &point.brush);
            from = point.point;
        }
    }

    fn canvas_data(log: &mut Log, canvas: &mut PaintCanvas, chunk_position: (i32, i32), png_image: &[u8]) {
        println!("received canvas data for chunk {:?}", chunk_position);
        ok_or_log!(log, canvas.decode_png_data(chunk_position, png_image));
    }

    fn process_log(&mut self, canvas: &mut Canvas) {
        self.log
            .retain(|(_, time_created)| time_created.elapsed() < Duration::from_secs(5));
        self.ui.draw_on_canvas(canvas, |canvas| {
            let mut paint = Paint::new(Color4f::from(Color::WHITE.with_a(192)), None);
            paint.set_blend_mode(BlendMode::Difference);
            let mut y = self.ui.height() - (self.log.len() as f32 - 1.0) * 16.0 - 8.0;
            for (entry, _) in &self.log {
                canvas.draw_str(&entry, (8.0, y), &self.assets.sans.borrow(), &paint);
                y += 16.0;
            }
        });
    }

    fn process_canvas(&mut self, canvas: &mut Canvas, input: &Input) {
<<<<<<< HEAD
        self.whd_process_canvas_start(canvas, input);

        self.ui.push_group((self.ui.width(), self.ui.height() - Self::BAR_SIZE), Layout::Freeform);
=======
        self.ui
            .push_group((self.ui.width(), self.ui.height() - Self::BAR_SIZE), Layout::Freeform);
>>>>>>> a7c204d9
        let canvas_size = self.ui.size();

        //
        // input
        //

        // drawing

        if self.ui.has_mouse(input) {
            if input.mouse_button_just_pressed(MouseButton::Left) {
                if self.paint_mode != PaintMode::WHDCustomImage {
                    self.paint_mode = PaintMode::Paint;
                } else {
                    self.whd_process_canvas_custom_image(input);
                }
            } else if input.mouse_button_just_pressed(MouseButton::Right) {
                self.paint_mode = PaintMode::Erase;
            }
        }
        if input.mouse_button_just_released(MouseButton::Left) || input.mouse_button_just_released(MouseButton::Right) {
            self.paint_mode = PaintMode::None;
        }

        let brush_size = self.brush_size_slider.value();
        let from = input.previous_mouse_position() + self.viewport.pan();
        let to = input.mouse_position() + self.viewport.pan();
        loop {
            // give me back my labelled blocks
            let brush = match self.paint_mode {
                PaintMode::None => break,
<<<<<<< HEAD
                PaintMode::WHDCustomImage => break,
                PaintMode::Paint =>
                    Brush::Draw {
                        color: self.paint_color.clone(),
                        stroke_width: brush_size,
                    },
                PaintMode::Erase =>
                    Brush::Erase {
                        stroke_width: brush_size,
                    },
=======
                PaintMode::Paint => Brush::Draw {
                    color: self.paint_color.clone(),
                    stroke_width: brush_size,
                },
                PaintMode::Erase => Brush::Erase {
                    stroke_width: brush_size,
                },
>>>>>>> a7c204d9
            };
            self.paint_canvas.stroke(from, to, &brush);
            if self.stroke_buffer.is_empty() {
                self.stroke_buffer.push(StrokePoint {
                    point: from,
                    brush: brush.clone(),
                });
            } else if to != self.stroke_buffer.last().unwrap().point {
                self.stroke_buffer.push(StrokePoint { point: to, brush });
            }
            break
        }

        for _ in self.update_timer.tick() {
            if input.previous_mouse_position() != input.mouse_position() {
                ok_or_log!(self.log, self.peer.send_cursor(to, brush_size));
            }
            if !self.stroke_buffer.is_empty() {
                ok_or_log!(self.log, self.peer.send_stroke(self.stroke_buffer.drain(..)));
            }
        }

        // panning

        if self.ui.has_mouse(input) && input.mouse_button_just_pressed(MouseButton::Middle) {
            self.panning = true;
        }
        if input.mouse_button_just_released(MouseButton::Middle) {
            self.panning = false;
        }

        if self.panning {
            let delta_pan = input.previous_mouse_position() - input.mouse_position();
            self.viewport.pan_around(delta_pan);
        }

        //
        // rendering
        //

        let paint_canvas = &self.paint_canvas;
        self.ui.draw_on_canvas(canvas, |canvas| {
            canvas.save();
            canvas.translate(-self.viewport.pan());

            let mut paint = Paint::new(Color4f::from(Color::WHITE.with_a(192)), None);
            paint.set_anti_alias(true);
            paint.set_blend_mode(BlendMode::Difference);

            paint_canvas.draw_to(canvas, &self.viewport, canvas_size);
            for (_, mate) in self.peer.mates() {
                let text_position =
                    mate.cursor + Point::new(mate.brush_size, mate.brush_size) * 0.5 + Point::new(0.0, 14.0);
                paint.set_style(skpaint::Style::Fill);
                canvas.draw_str(&mate.nickname, text_position, &self.assets.sans.borrow(), &paint);
                paint.set_style(skpaint::Style::Stroke);
                canvas.draw_circle(mate.cursor, mate.brush_size * 0.5, &paint);
            }

            canvas.restore();

            let mouse = self.ui.mouse_position(&input);
            paint.set_style(skpaint::Style::Stroke);
            canvas.draw_circle(mouse, self.brush_size_slider.value() * 0.5, &paint);
        });
        if self.panning {
            let pan = self.viewport.pan();
            let position = format!("{}, {}", (pan.x / 256.0).floor(), (pan.y / 256.0).floor());
            self.ui.push_group(self.ui.size(), Layout::Freeform);
<<<<<<< HEAD
                self.ui.pad((32.0, 32.0));
                self.ui.push_group((72.0, 46.0), Layout::Vertical);
                    self.ui.fill(canvas, Color::BLACK.with_a(128));
                    self.ui.pad((0.0, 8.0));

                    self.ui.push_group((self.ui.width(), 20.0), Layout::Vertical);
                        self.ui.text(canvas, &position, Color::WHITE, (AlignH::Center, AlignV::Middle));
                    self.ui.pop_group();

                    self.ui.space(2.0);

                    let last_fs = self.ui.font_size();
                    self.ui.set_font_size(12.0);

                    self.ui.push_group((self.ui.width(), 16.0), Layout::Vertical);
                        self.ui.text(canvas, &format!("L: {}", self.paint_canvas.chunks.len()), Color::WHITE.with_a(128), (AlignH::Center, AlignV::Middle));
                    self.ui.pop_group();

                    self.ui.set_font_size(last_fs);
                self.ui.pop_group();
=======
            self.ui.pad((32.0, 32.0));
            self.ui.push_group((72.0, 32.0), Layout::Freeform);
            self.ui.fill(canvas, Color::BLACK.with_a(128));
            self.ui
                .text(canvas, &position, Color::WHITE, (AlignH::Center, AlignV::Middle));
            self.ui.pop_group();
>>>>>>> a7c204d9
            self.ui.pop_group();
        }

        self.whd_process_overlay(canvas, input);

        self.process_log(canvas);

        self.ui.pop_group();

        //
        // downloading chunks
        //

        for chunk_position in self.viewport.visible_tiles(Chunk::SIZE, canvas_size) {
            if self.server_side_chunks.contains(&chunk_position) && !self.downloaded_chunks.contains(&chunk_position) {
                self.needed_chunks.push(chunk_position);
                self.downloaded_chunks.insert(chunk_position);
            }
        }

        self.whd_process_canvas_end(canvas, input);
    }

    fn process_bar(&mut self, canvas: &mut Canvas, input: &mut Input) {
        if self.paint_mode != PaintMode::None {
            input.lock_mouse_buttons();
        }

        self.ui
            .push_group((self.ui.width(), self.ui.remaining_height()), Layout::Horizontal);
        self.ui.fill(canvas, self.assets.colors.panel);
        self.ui.pad((16.0, 0.0));

        // palette

        for hex_color in COLOR_PALETTE {
            let color = hex_color4f(*hex_color);
            self.ui.push_group((16.0, self.ui.height()), Layout::Freeform);
            let y_offset = self.ui.height() *
                if self.paint_color == color {
                    0.5
                } else if self.ui.has_mouse(&input) {
                    0.7
                } else {
                    0.8
                };
            if self.ui.has_mouse(&input) && input.mouse_button_just_pressed(MouseButton::Left) {
                self.paint_color = color.clone();
            }
            self.ui.draw_on_canvas(canvas, |canvas| {
                let paint = Paint::new(color, None);
                let rect = Rect::from_point_and_size((0.0, y_offset), self.ui.size());
                canvas.draw_rect(rect, &paint);
            });
            self.ui.pop_group();
        }
        self.ui.space(16.0);

        // brush size

        self.ui.push_group((80.0, self.ui.height()), Layout::Freeform);
        self.ui.text(
            canvas,
            "Brush size",
            self.assets.colors.text,
            (AlignH::Center, AlignV::Middle),
        );
        self.ui.pop_group();

        self.ui.space(8.0);
        self.brush_size_slider.process(&mut self.ui, canvas, input, SliderArgs {
            width: 192.0,
            color: self.assets.colors.slider,
        });
        self.ui.space(8.0);

        let brush_size_string = self.brush_size_slider.value().to_string();
        self.ui
            .push_group((self.ui.height(), self.ui.height()), Layout::Freeform);
        self.ui.set_font(self.assets.sans_bold.clone());
        self.ui.text(
            canvas,
            &brush_size_string,
            self.assets.colors.text,
            (AlignH::Center, AlignV::Middle),
        );
        self.ui.pop_group();

        //
        // right side
        //

        // room ID

        self.ui
            .push_group((self.ui.remaining_width(), self.ui.height()), Layout::HorizontalRev);
        // note that the elements go from right to left
        // the save button
<<<<<<< HEAD
        if Button::with_icon_and_tooltip(
            &mut self.ui, canvas, input, ButtonArgs {
                height: 32.0,
                colors: &self.assets.colors.tool_button,
            }, &self.assets.icons.file.save,
            "Save canvas".to_owned(),
            WHDTooltipPos::TopLeft
        ).clicked() {
=======
        if Button::with_icon(
            &mut self.ui,
            canvas,
            input,
            ButtonArgs {
                height: 32.0,
                colors: &self.assets.colors.tool_button,
            },
            &self.assets.icons.file.save,
        )
        .clicked()
        {
>>>>>>> a7c204d9
            match FileDialog::new()
                .set_filename("canvas.png")
                .add_filter("PNG image", &["png"])
                .show_save_single_file()
            {
                Ok(Some(path)) => {
                    self.paint_canvas.cleanup_empty_chunks();
                    self.save_to_file = Some(path);
//                     ok_or_log!(self.log, self.paint_canvas.save(&path))
                },
                Err(error) => log!(self.log, "Error while selecting file: {}", error),
                _ => (),
            }
        }

        // [WHD] Inject buttons
        self.whd_bar_end_buttons(canvas, input);

        if self.peer.is_host() {
            if !self.whd.printed_room_id {
                println!("Created room with id {:04}!", self.peer.room_id().unwrap());
                self.whd.printed_room_id = true;
            }

            // the room ID itself
            let id_text = format!("{:04}", self.peer.room_id().unwrap());
            self.ui.push_group((64.0, self.ui.height()), Layout::Freeform);
            self.ui.set_font(self.assets.sans_bold.clone());
            self.ui.text(
                canvas,
                &id_text,
                self.assets.colors.text,
                (AlignH::Center, AlignV::Middle),
            );
            self.ui.pop_group();

            // "Room ID" text
            self.ui.push_group((64.0, self.ui.height()), Layout::Freeform);
            self.ui.text(
                canvas,
                "Room ID",
                self.assets.colors.text,
                (AlignH::Center, AlignV::Middle),
            );
            self.ui.pop_group();
        }
        self.ui.pop_group();

        self.ui.pop_group();

        input.unlock_mouse_buttons();
    }
}

impl AppState for State {
    fn process(
        &mut self,
        StateArgs {
            canvas,
            coordinate_system_helper,
            input,
        }: StateArgs,
    ) {
        canvas.clear(Color::WHITE);

        // network

        match self.peer.tick() {
<<<<<<< HEAD
            Ok(messages) => for message in messages {
                match message {
                    Message::Error(error) => self.error = Some(error),
                    Message::Connected =>
                        unimplemented!("Message::Connected shouldn't be generated after connecting to the matchmaker"),
                    Message::Left(nickname) => log!(self.log, "{} left the room", nickname),
                    Message::Stroke(points) => Self::fellow_stroke(&mut self.paint_canvas, &points),
                    Message::ChunkPositions(mut positions) =>
                        self.server_side_chunks = positions.drain(..).collect(),
                    Message::Chunks(chunks) => {
                        for (chunk_position, png_data) in chunks {
                            Self::canvas_data(&mut self.log, &mut self.paint_canvas, chunk_position, &png_data);
                        }
                    },
                    message => self.deferred_message_queue.push_back(message),

                    Message::Left(nickname) => log!(self.log, "{} has left the room", nickname),

                    Message::Error(error) => self.error = Some(error),
                    x => eprintln!("unknown message: {:?}", x),
                }
            },
=======
            Ok(messages) =>
                for message in messages {
                    match message {
                        Message::Error(error) => self.error = Some(error),
                        Message::Connected => unimplemented!(
                            "Message::Connected shouldn't be generated after connecting to the matchmaker"
                        ),
                        Message::Left(nickname) => log!(self.log, "{} left the room", nickname),
                        Message::Stroke(points) => Self::fellow_stroke(&mut self.paint_canvas, &points),
                        Message::ChunkPositions(mut positions) =>
                            self.server_side_chunks = positions.drain(..).collect(),
                        Message::Chunks(chunks) =>
                            for (chunk_position, png_data) in chunks {
                                Self::canvas_data(&mut self.log, &mut self.paint_canvas, chunk_position, &png_data);
                            },
                        message => self.deferred_message_queue.push_back(message),
                    }
                },
>>>>>>> a7c204d9
            Err(error) => {
                eprintln!("{}", error);
            },
        }

        for message in self.deferred_message_queue.drain(..) {
            match message {
                Message::Joined(nickname, addr) => {
                    log!(self.log, "{} joined the room", nickname);
                    if let Some(addr) = addr {
                        let positions = self.paint_canvas.chunk_positions();
                        ok_or_log!(self.log, self.peer.send_chunk_positions(addr, positions));
                    }
                },
                Message::GetChunks(addr, positions) => {
                    let paint_canvas = &mut self.paint_canvas;
                    let chunks: Vec<((i32, i32), Vec<u8>)> = positions
                        .iter()
                        .filter_map(|position| {
                            paint_canvas
                                .png_data(*position)
                                .map(|slice| (*position, Vec::from(slice)))
                        })
                        .collect();
                    ok_or_log!(self.log, self.peer.send_chunks(addr, chunks));
                },
                _ => unreachable!("unhandled peer message type"),
            }
        }

        if self.needed_chunks.len() > 0 {
            ok_or_log!(
                self.log,
                self.peer.download_chunks(self.needed_chunks.drain(..).collect())
            );
            self.needed_chunks.clear();
        }

        // UI setup
        self.ui
            .begin(get_window_size(&coordinate_system_helper), Layout::Vertical);
        self.ui.set_font(self.assets.sans.clone());
        self.ui.set_font_size(14.0);

        // canvas
        self.process_canvas(canvas, input);

        // bar
        self.process_bar(canvas, input);
    }

    fn next_state(self: Box<Self>) -> Box<dyn AppState> {
        if let Some(error) = self.error {
            Box::new(lobby::State::new(self.assets, Some(&error)))
        } else {
            self
        }
    }
}<|MERGE_RESOLUTION|>--- conflicted
+++ resolved
@@ -1,5 +1,5 @@
+use std::collections::HashSet;
 use std::{borrow::BorrowMut, collections::VecDeque, str::FromStr};
-use std::collections::HashSet;
 
 use std::path::PathBuf;
 use std::time::{Duration, Instant};
@@ -8,15 +8,18 @@
 use skulpin::skia_safe::paint as skpaint;
 use skulpin::skia_safe::*;
 
-use crate::{app::*, wallhackd::{self, WHDPaintFunctions}};
 use crate::assets::*;
 use crate::net::{Message, Peer, Timer};
 use crate::paint_canvas::*;
 use crate::ui::*;
 use crate::util::*;
 use crate::viewport::Viewport;
-
-use std::time::{SystemTime};
+use crate::{
+    app::*,
+    wallhackd::{self, WHDPaintFunctions},
+};
+
+use std::time::SystemTime;
 
 extern crate image;
 use image::{GenericImage, GenericImageView, Pixel, SubImage};
@@ -26,14 +29,14 @@
     None,
     Paint,
     Erase,
-    WHDCustomImage
+    WHDCustomImage,
 }
 
 type Log = Vec<(String, Instant)>;
 
 pub enum WHDCIDrawingDirection {
     ToLeft,
-    ToRight
+    ToRight,
 }
 
 pub struct WHDState {
@@ -70,7 +73,7 @@
     panning: bool,
     viewport: Viewport,
 
-    whd: WHDState
+    whd: WHDState,
 }
 
 const COLOR_PALETTE: &'static [u32] = &[
@@ -108,21 +111,21 @@
                                 Ok(_) => {
                                     println!("Saved canvas to file!");
                                     std::process::exit(0);
-                                },
+                                }
                                 Err(err) => {
                                     println!("Failed to save canvas! Reason: {}", err);
                                     std::process::exit(1);
                                 }
                             }
                         }
-                    },
-                    Err(_err) => std::process::exit(1)
-                }
-            }
-        }
-    }
-
-	fn whd_process_canvas_end(&mut self, _canvas: &mut Canvas, _input: &Input) {}
+                    }
+                    Err(_err) => std::process::exit(1),
+                }
+            }
+        }
+    }
+
+    fn whd_process_canvas_end(&mut self, _canvas: &mut Canvas, _input: &Input) {}
 
     fn whd_process_canvas_custom_image(&mut self, input: &Input) {
         log!(self.log, "[WallhackD] [Custom Image] Started!");
@@ -134,26 +137,27 @@
 
         // calculate parts
 
-        let width_parts = if dm.0 % 256 != 0 {
-            (dm.0 / 256) + 1
-        } else {
-            dm.0 / 256
-        };
-
-        let height_parts = if dm.1 % 256 != 0 {
-            (dm.1 / 256) + 1
-        } else {
-            dm.1 / 256
-        };
-
-        log!(self.log, "[WallhackD] [Custom Image] {} parts will be needed", width_parts * height_parts);
+        let width_parts = if dm.0 % 256 != 0 { (dm.0 / 256) + 1 } else { dm.0 / 256 };
+
+        let height_parts = if dm.1 % 256 != 0 { (dm.1 / 256) + 1 } else { dm.1 / 256 };
+
+        log!(
+            self.log,
+            "[WallhackD] [Custom Image] {} parts will be needed",
+            width_parts * height_parts
+        );
 
         // get offset for chunks
 
         let x_off = ((input.mouse_position().x + self.viewport.pan().x) / 256.0) as i32;
         let y_off = ((input.mouse_position().y + self.viewport.pan().y) / 256.0) as i32;
 
-        log!(self.log, "[WallhackD] [Custom Image] Starting on chunks {}, {}", x_off, y_off);
+        log!(
+            self.log,
+            "[WallhackD] [Custom Image] Starting on chunks {}, {}",
+            x_off,
+            y_off
+        );
 
         // process everything
 
@@ -162,43 +166,19 @@
         for x in 0..width_parts {
             for y in 0..height_parts {
                 if y == height_parts - 1 && x == width_parts - 1 {
-                    let part = SubImage::new(
-                        trollage.borrow_mut(),
-                        x * 256,
-                        y * 256,
-                        dm.0 - x * 256,
-                        dm.1 - y * 256,
-                    );
+                    let part = SubImage::new(trollage.borrow_mut(), x * 256, y * 256, dm.0 - x * 256, dm.1 - y * 256);
                     image_to_insert = image::ImageBuffer::new(256, 256);
                     image_to_insert.copy_from(&part.to_image(), 0, 0).unwrap();
                 } else if y == height_parts - 1 {
-                    let part = SubImage::new(
-                        trollage.borrow_mut(),
-                        x * 256,
-                        y * 256,
-                        256,
-                        dm.1 - y * 256,
-                    );
+                    let part = SubImage::new(trollage.borrow_mut(), x * 256, y * 256, 256, dm.1 - y * 256);
                     image_to_insert = image::ImageBuffer::new(256, 256);
                     image_to_insert.copy_from(&part.to_image(), 0, 0).unwrap();
                 } else if x == width_parts - 1 {
-                    let part = SubImage::new(
-                        trollage.borrow_mut(),
-                        x * 256,
-                        y * 256,
-                        dm.0 - x * 256,
-                        256,
-                    );
+                    let part = SubImage::new(trollage.borrow_mut(), x * 256, y * 256, dm.0 - x * 256, 256);
                     image_to_insert = image::ImageBuffer::new(256, 256);
                     image_to_insert.copy_from(&part.to_image(), 0, 0).unwrap();
                 } else {
-                    let part = SubImage::new(
-                        trollage.borrow_mut(),
-                        x * 256,
-                        y * 256,
-                        256,
-                        256,
-                    );
+                    let part = SubImage::new(trollage.borrow_mut(), x * 256, y * 256, 256, 256);
                     image_to_insert = part.to_image();
                 }
 
@@ -215,8 +195,10 @@
                 }
 
                 let pos = match self.whd.drawing_direction {
-                    WHDCIDrawingDirection::ToLeft => ((x as i32 + x_off as i32) - width_parts as i32, y_off as i32 + y as i32),
-                    WHDCIDrawingDirection::ToRight => (x as i32 + x_off as i32, y_off as i32 + y as i32)
+                    WHDCIDrawingDirection::ToLeft => {
+                        ((x as i32 + x_off as i32) - width_parts as i32, y_off as i32 + y as i32)
+                    }
+                    WHDCIDrawingDirection::ToRight => (x as i32 + x_off as i32, y_off as i32 + y as i32),
                 };
 
                 self.paint_canvas.ensure_chunk_exists(pos);
@@ -228,11 +210,7 @@
 
                 for addr in self.peer.mates() {
                     self.peer
-                        .send_canvas_data(
-                            *addr.0,
-                            pos,
-                            chk.png_data().unwrap().to_vec(),
-                        )
+                        .send_canvas_data(*addr.0, pos, chk.png_data().unwrap().to_vec())
                         .unwrap();
                 }
             }
@@ -242,27 +220,44 @@
     }
 
     fn whd_process_overlay(&mut self, canvas: &mut Canvas, input: &Input) {
-        self.ui.push_group((self.ui.width(), self.ui.height()), Layout::Vertical);
+        self.ui
+            .push_group((self.ui.width(), self.ui.height()), Layout::Vertical);
         //self.ui.fill(canvas, self.assets.colors.panel);
         self.ui.pop_group();
     }
 
     fn whd_bar_end_buttons(&mut self, canvas: &mut Canvas, input: &Input) {
-        if Button::with_icon_and_tooltip(&mut self.ui, canvas, input, ButtonArgs {
-            height: 32.0,
-            colors: &self.assets.colors.tool_button,
-        }, &self.assets.icons.whd.draw_it_again,
-        "Draw again".to_owned(),
-        WHDTooltipPos::Top).clicked() {
+        if Button::with_icon_and_tooltip(
+            &mut self.ui,
+            canvas,
+            input,
+            ButtonArgs {
+                height: 32.0,
+                colors: &self.assets.colors.tool_button,
+            },
+            &self.assets.icons.whd.draw_it_again,
+            "Draw again".to_owned(),
+            WHDTooltipPos::Top,
+        )
+        .clicked()
+        {
             self.paint_mode = PaintMode::WHDCustomImage;
         }
 
-        if Button::with_icon_and_tooltip(&mut self.ui, canvas, input, ButtonArgs {
-            height: 32.0,
-            colors: &self.assets.colors.tool_button,
-        }, &self.assets.icons.whd.load_image,
-        "Draw image".to_owned(),
-        WHDTooltipPos::Top).clicked() {
+        if Button::with_icon_and_tooltip(
+            &mut self.ui,
+            canvas,
+            input,
+            ButtonArgs {
+                height: 32.0,
+                colors: &self.assets.colors.tool_button,
+            },
+            &self.assets.icons.whd.load_image,
+            "Draw image".to_owned(),
+            WHDTooltipPos::Top,
+        )
+        .clicked()
+        {
             let path = FileDialog::new()
                 .set_location(std::env::current_dir().unwrap().as_path())
                 .add_filter("Image", &["png", "jpg", "jpeg", "webp"])
@@ -280,33 +275,49 @@
             };
         }
 
-        if Button::with_icon_and_tooltip(&mut self.ui, canvas, input, ButtonArgs {
-            height: 32.0,
-            colors: &self.assets.colors.tool_button,
-        }, match self.whd.drawing_direction {
-            WHDCIDrawingDirection::ToLeft => &self.assets.icons.whd.backwards,
-            WHDCIDrawingDirection::ToRight => &self.assets.icons.whd.forward
-        },
-        format!("Drawing direction ({})", match self.whd.drawing_direction {
-            WHDCIDrawingDirection::ToLeft => "To left",
-            WHDCIDrawingDirection::ToRight => "To right"
-        }),
-        WHDTooltipPos::Top).clicked() {
+        if Button::with_icon_and_tooltip(
+            &mut self.ui,
+            canvas,
+            input,
+            ButtonArgs {
+                height: 32.0,
+                colors: &self.assets.colors.tool_button,
+            },
+            match self.whd.drawing_direction {
+                WHDCIDrawingDirection::ToLeft => &self.assets.icons.whd.backwards,
+                WHDCIDrawingDirection::ToRight => &self.assets.icons.whd.forward,
+            },
+            format!(
+                "Drawing direction ({})",
+                match self.whd.drawing_direction {
+                    WHDCIDrawingDirection::ToLeft => "To left",
+                    WHDCIDrawingDirection::ToRight => "To right",
+                }
+            ),
+            WHDTooltipPos::Top,
+        )
+        .clicked()
+        {
             self.whd.drawing_direction = match self.whd.drawing_direction {
                 WHDCIDrawingDirection::ToLeft => WHDCIDrawingDirection::ToRight,
-                WHDCIDrawingDirection::ToRight => WHDCIDrawingDirection::ToLeft
+                WHDCIDrawingDirection::ToRight => WHDCIDrawingDirection::ToLeft,
             }
         }
 
         if Button::with_icon_and_tooltip(
-            &mut self.ui, canvas, input, ButtonArgs {
+            &mut self.ui,
+            canvas,
+            input,
+            ButtonArgs {
                 height: 32.0,
                 colors: &self.assets.colors.tool_button,
-            }, &self.assets.icons.whd.pin_drop,
+            },
+            &self.assets.icons.whd.pin_drop,
             "(WIP) Teleport to chunk".to_owned(),
-            WHDTooltipPos::Top
-        ).clicked() {
-        }
+            WHDTooltipPos::Top,
+        )
+        .clicked()
+        {}
     }
 }
 
@@ -345,7 +356,7 @@
                 drawing_direction: WHDCIDrawingDirection::ToRight,
                 custom_image_path: "".to_owned(),
                 printed_room_id: false,
-                previous_chunk_data_timestamp: None
+                previous_chunk_data_timestamp: None,
             },
         };
         if this.peer.is_host() {
@@ -363,7 +374,7 @@
 
     fn fellow_stroke(canvas: &mut PaintCanvas, points: &[StrokePoint]) {
         if points.is_empty() {
-            return
+            return;
         } // failsafe
 
         let mut from = points[0].point;
@@ -394,14 +405,10 @@
     }
 
     fn process_canvas(&mut self, canvas: &mut Canvas, input: &Input) {
-<<<<<<< HEAD
         self.whd_process_canvas_start(canvas, input);
 
-        self.ui.push_group((self.ui.width(), self.ui.height() - Self::BAR_SIZE), Layout::Freeform);
-=======
         self.ui
             .push_group((self.ui.width(), self.ui.height() - Self::BAR_SIZE), Layout::Freeform);
->>>>>>> a7c204d9
         let canvas_size = self.ui.size();
 
         //
@@ -432,18 +439,7 @@
             // give me back my labelled blocks
             let brush = match self.paint_mode {
                 PaintMode::None => break,
-<<<<<<< HEAD
                 PaintMode::WHDCustomImage => break,
-                PaintMode::Paint =>
-                    Brush::Draw {
-                        color: self.paint_color.clone(),
-                        stroke_width: brush_size,
-                    },
-                PaintMode::Erase =>
-                    Brush::Erase {
-                        stroke_width: brush_size,
-                    },
-=======
                 PaintMode::Paint => Brush::Draw {
                     color: self.paint_color.clone(),
                     stroke_width: brush_size,
@@ -451,7 +447,6 @@
                 PaintMode::Erase => Brush::Erase {
                     stroke_width: brush_size,
                 },
->>>>>>> a7c204d9
             };
             self.paint_canvas.stroke(from, to, &brush);
             if self.stroke_buffer.is_empty() {
@@ -462,7 +457,7 @@
             } else if to != self.stroke_buffer.last().unwrap().point {
                 self.stroke_buffer.push(StrokePoint { point: to, brush });
             }
-            break
+            break;
         }
 
         for _ in self.update_timer.tick() {
@@ -521,35 +516,32 @@
             let pan = self.viewport.pan();
             let position = format!("{}, {}", (pan.x / 256.0).floor(), (pan.y / 256.0).floor());
             self.ui.push_group(self.ui.size(), Layout::Freeform);
-<<<<<<< HEAD
-                self.ui.pad((32.0, 32.0));
-                self.ui.push_group((72.0, 46.0), Layout::Vertical);
-                    self.ui.fill(canvas, Color::BLACK.with_a(128));
-                    self.ui.pad((0.0, 8.0));
-
-                    self.ui.push_group((self.ui.width(), 20.0), Layout::Vertical);
-                        self.ui.text(canvas, &position, Color::WHITE, (AlignH::Center, AlignV::Middle));
-                    self.ui.pop_group();
-
-                    self.ui.space(2.0);
-
-                    let last_fs = self.ui.font_size();
-                    self.ui.set_font_size(12.0);
-
-                    self.ui.push_group((self.ui.width(), 16.0), Layout::Vertical);
-                        self.ui.text(canvas, &format!("L: {}", self.paint_canvas.chunks.len()), Color::WHITE.with_a(128), (AlignH::Center, AlignV::Middle));
-                    self.ui.pop_group();
-
-                    self.ui.set_font_size(last_fs);
-                self.ui.pop_group();
-=======
             self.ui.pad((32.0, 32.0));
-            self.ui.push_group((72.0, 32.0), Layout::Freeform);
+            self.ui.push_group((72.0, 46.0), Layout::Vertical);
             self.ui.fill(canvas, Color::BLACK.with_a(128));
+            self.ui.pad((0.0, 8.0));
+
+            self.ui.push_group((self.ui.width(), 20.0), Layout::Vertical);
             self.ui
                 .text(canvas, &position, Color::WHITE, (AlignH::Center, AlignV::Middle));
             self.ui.pop_group();
->>>>>>> a7c204d9
+
+            self.ui.space(2.0);
+
+            let last_fs = self.ui.font_size();
+            self.ui.set_font_size(12.0);
+
+            self.ui.push_group((self.ui.width(), 16.0), Layout::Vertical);
+            self.ui.text(
+                canvas,
+                &format!("L: {}", self.paint_canvas.chunks.len()),
+                Color::WHITE.with_a(128),
+                (AlignH::Center, AlignV::Middle),
+            );
+            self.ui.pop_group();
+
+            self.ui.set_font_size(last_fs);
+            self.ui.pop_group();
             self.ui.pop_group();
         }
 
@@ -588,8 +580,8 @@
         for hex_color in COLOR_PALETTE {
             let color = hex_color4f(*hex_color);
             self.ui.push_group((16.0, self.ui.height()), Layout::Freeform);
-            let y_offset = self.ui.height() *
-                if self.paint_color == color {
+            let y_offset = self.ui.height()
+                * if self.paint_color == color {
                     0.5
                 } else if self.ui.has_mouse(&input) {
                     0.7
@@ -620,10 +612,15 @@
         self.ui.pop_group();
 
         self.ui.space(8.0);
-        self.brush_size_slider.process(&mut self.ui, canvas, input, SliderArgs {
-            width: 192.0,
-            color: self.assets.colors.slider,
-        });
+        self.brush_size_slider.process(
+            &mut self.ui,
+            canvas,
+            input,
+            SliderArgs {
+                width: 192.0,
+                color: self.assets.colors.slider,
+            },
+        );
         self.ui.space(8.0);
 
         let brush_size_string = self.brush_size_slider.value().to_string();
@@ -648,17 +645,7 @@
             .push_group((self.ui.remaining_width(), self.ui.height()), Layout::HorizontalRev);
         // note that the elements go from right to left
         // the save button
-<<<<<<< HEAD
         if Button::with_icon_and_tooltip(
-            &mut self.ui, canvas, input, ButtonArgs {
-                height: 32.0,
-                colors: &self.assets.colors.tool_button,
-            }, &self.assets.icons.file.save,
-            "Save canvas".to_owned(),
-            WHDTooltipPos::TopLeft
-        ).clicked() {
-=======
-        if Button::with_icon(
             &mut self.ui,
             canvas,
             input,
@@ -667,10 +654,11 @@
                 colors: &self.assets.colors.tool_button,
             },
             &self.assets.icons.file.save,
+            "Save canvas".to_owned(),
+            WHDTooltipPos::TopLeft,
         )
         .clicked()
         {
->>>>>>> a7c204d9
             match FileDialog::new()
                 .set_filename("canvas.png")
                 .add_filter("PNG image", &["png"])
@@ -679,8 +667,8 @@
                 Ok(Some(path)) => {
                     self.paint_canvas.cleanup_empty_chunks();
                     self.save_to_file = Some(path);
-//                     ok_or_log!(self.log, self.paint_canvas.save(&path))
-                },
+                    //                     ok_or_log!(self.log, self.paint_canvas.save(&path))
+                }
                 Err(error) => log!(self.log, "Error while selecting file: {}", error),
                 _ => (),
             }
@@ -739,31 +727,7 @@
         // network
 
         match self.peer.tick() {
-<<<<<<< HEAD
-            Ok(messages) => for message in messages {
-                match message {
-                    Message::Error(error) => self.error = Some(error),
-                    Message::Connected =>
-                        unimplemented!("Message::Connected shouldn't be generated after connecting to the matchmaker"),
-                    Message::Left(nickname) => log!(self.log, "{} left the room", nickname),
-                    Message::Stroke(points) => Self::fellow_stroke(&mut self.paint_canvas, &points),
-                    Message::ChunkPositions(mut positions) =>
-                        self.server_side_chunks = positions.drain(..).collect(),
-                    Message::Chunks(chunks) => {
-                        for (chunk_position, png_data) in chunks {
-                            Self::canvas_data(&mut self.log, &mut self.paint_canvas, chunk_position, &png_data);
-                        }
-                    },
-                    message => self.deferred_message_queue.push_back(message),
-
-                    Message::Left(nickname) => log!(self.log, "{} has left the room", nickname),
-
-                    Message::Error(error) => self.error = Some(error),
-                    x => eprintln!("unknown message: {:?}", x),
-                }
-            },
-=======
-            Ok(messages) =>
+            Ok(messages) => {
                 for message in messages {
                     match message {
                         Message::Error(error) => self.error = Some(error),
@@ -772,19 +736,21 @@
                         ),
                         Message::Left(nickname) => log!(self.log, "{} left the room", nickname),
                         Message::Stroke(points) => Self::fellow_stroke(&mut self.paint_canvas, &points),
-                        Message::ChunkPositions(mut positions) =>
-                            self.server_side_chunks = positions.drain(..).collect(),
-                        Message::Chunks(chunks) =>
+                        Message::ChunkPositions(mut positions) => {
+                            self.server_side_chunks = positions.drain(..).collect()
+                        }
+                        Message::Chunks(chunks) => {
                             for (chunk_position, png_data) in chunks {
                                 Self::canvas_data(&mut self.log, &mut self.paint_canvas, chunk_position, &png_data);
-                            },
+                            }
+                        }
                         message => self.deferred_message_queue.push_back(message),
                     }
-                },
->>>>>>> a7c204d9
+                }
+            }
             Err(error) => {
                 eprintln!("{}", error);
-            },
+            }
         }
 
         for message in self.deferred_message_queue.drain(..) {
@@ -795,7 +761,7 @@
                         let positions = self.paint_canvas.chunk_positions();
                         ok_or_log!(self.log, self.peer.send_chunk_positions(addr, positions));
                     }
-                },
+                }
                 Message::GetChunks(addr, positions) => {
                     let paint_canvas = &mut self.paint_canvas;
                     let chunks: Vec<((i32, i32), Vec<u8>)> = positions
@@ -807,7 +773,7 @@
                         })
                         .collect();
                     ok_or_log!(self.log, self.peer.send_chunks(addr, chunks));
-                },
+                }
                 _ => unreachable!("unhandled peer message type"),
             }
         }
