use std::{borrow::BorrowMut, collections::VecDeque, str::FromStr};
use std::net::SocketAddr;
use std::path::PathBuf;
use std::time::{Duration, Instant};
use std::fs;

use native_dialog::FileDialog;
use skulpin::skia_safe::*;
use skulpin::skia_safe::paint as skpaint;

use crate::app::*;
use crate::assets::*;
use crate::paint_canvas::*;
use crate::ui::*;
use crate::util::*;
use crate::net::{Message, Peer, Timer};
use crate::viewport::Viewport;

use std::time::{SystemTime, UNIX_EPOCH};

extern crate image;
use image::{DynamicImage, EncodableLayout, GenericImage, GenericImageView, Pixel, Rgba, SubImage};

#[derive(PartialEq, Eq)]
enum PaintMode {
    None,
    Paint,
    Erase,
    WallhackDCustomImage
}

type Log = Vec<(String, Instant)>;

pub struct WallhackDState {
    custom_image_path: String,
    printed_room_id: bool,

    previous_chunk_data_timestamp: Option<SystemTime>
}

pub struct State {
    assets: Assets,

    ui: Ui,
    paint_canvas: PaintCanvas<'static>,
    peer: Peer,
    update_timer: Timer,

    paint_mode: PaintMode,
    paint_color: Color4f,
    brush_size_slider: Slider,
    stroke_buffer: Vec<StrokePoint>,

    canvas_data_queue: VecDeque<SocketAddr>,

    error: Option<String>,
    log: Log,

    panning: bool,
<<<<<<< HEAD
    pan: Vector,

    wallhackd: WallhackDState
=======
    viewport: Viewport,
>>>>>>> 06ecf69a
}

const COLOR_PALETTE: &'static [u32] = &[
    0x100820ff,
    0xff003eff,
    0xff7b00ff,
    0xffff00ff,
    0x2dd70eff,
    0x03cbfbff,
    0x0868ebff,
    0xa315d7ff,
    0xffffffff,
];

macro_rules! log {
    ($log:expr, $($arg:tt)*) => {
        $log.push((format!($($arg)*), Instant::now()))
    };
}

macro_rules! ok_or_log {
    ($log:expr, $exp:expr) => {
        match $exp {
            Ok(x) => x,
            Err(e) => log!($log, "{}", e),
        }
    };
}

impl State {

    const BAR_SIZE: f32 = 32.0;
    const TIME_PER_UPDATE: Duration = Duration::from_millis(50);

    pub fn new(assets: Assets, peer: Peer, image_path: Option<PathBuf>) -> Self {
        let mut this = Self {
            assets,

            ui: Ui::new(),
            paint_canvas: PaintCanvas::new(),
            peer,
            update_timer: Timer::new(Self::TIME_PER_UPDATE),

            paint_mode: PaintMode::None,
            paint_color: hex_color4f(COLOR_PALETTE[0]),
            brush_size_slider: Slider::new(4.0, 1.0, 64.0, SliderStep::Discrete(1.0)),
            stroke_buffer: Vec::new(),

            canvas_data_queue: VecDeque::new(),

            error: None,
            log: Log::new(),

            panning: false,
<<<<<<< HEAD
            pan: Vector::new(0.0, 0.0),

            wallhackd: WallhackDState {
                custom_image_path: "".to_owned(),
                printed_room_id: false,
                previous_chunk_data_timestamp: None
            }
=======
            viewport: Viewport::new(),
>>>>>>> 06ecf69a
        };
        if this.peer.is_host() {
            log!(this.log, "Welcome to your room!");
            log!(this.log, "To invite friends, send them the room ID shown in the bottom right corner of your screen.");
        }
        if let Some(image_path) = image_path {
            ok_or_log!(this.log, this.paint_canvas.load_from_image_file(&image_path));
        }
        this
    }

    fn fellow_stroke(canvas: &mut PaintCanvas, points: &[StrokePoint]) {
        if points.is_empty() { return; } // failsafe

        let mut from = points[0].point;
        let first_index = if points.len() > 1 { 1 } else { 0 };
        for point in &points[first_index..] {
            canvas.stroke(from, point.point, &point.brush);
            from = point.point;
        }
    }

    fn canvas_data(log: &mut Log, canvas: &mut PaintCanvas, chunk_position: (i32, i32), png_image: &[u8]) {
        println!("received canvas data for chunk {:?}", chunk_position);
        ok_or_log!(log, canvas.decode_png_data(chunk_position, png_image));
    }

    fn process_log(&mut self, canvas: &mut Canvas) {
        self.log.retain(|(_, time_created)| time_created.elapsed() < Duration::from_secs(5));
        self.ui.draw_on_canvas(canvas, |canvas| {
            let mut paint = Paint::new(Color4f::from(Color::WHITE.with_a(192)), None);
            paint.set_blend_mode(BlendMode::Difference);
            let mut y = self.ui.height() - (self.log.len() as f32 - 1.0) * 16.0 - 8.0;
            for (entry, _) in &self.log {
                canvas.draw_str(&entry, (8.0, y), &self.assets.sans.borrow(), &paint);
                y += 16.0;
            }
        });
    }

    fn process_canvas(&mut self, canvas: &mut Canvas, input: &Input) {
        if self.assets.wallhackd_commandline.headless_client {
            let sc = self.assets.wallhackd_commandline.save_canvas.clone();

            if sc.is_some() && self.wallhackd.previous_chunk_data_timestamp.is_some() {
                match self.wallhackd.previous_chunk_data_timestamp.unwrap().elapsed() {
                    Ok(time) => {
                        if time.as_secs() > 120 {
                            match self.paint_canvas.save(&PathBuf::from(sc.unwrap())) {
                                Ok(_) => {
                                    println!("Saved canvas to file!");
                                    std::process::exit(0);
                                },
                                Err(err) => {
                                    println!("Failed to save canvas! Reason: {}", err);
                                    std::process::exit(1);
                                }
                            }
                        }
                    },
                    Err(_err) => std::process::exit(1)
                }
            }
        }

        self.ui.push_group((self.ui.width(), self.ui.height() - Self::BAR_SIZE), Layout::Freeform);
        let canvas_size = self.ui.size();

        //
        // input
        //

        // drawing

        if self.ui.has_mouse(input) {
            if input.mouse_button_just_pressed(MouseButton::Left) {
                if self.paint_mode != PaintMode::WallhackDCustomImage {
                    self.paint_mode = PaintMode::Paint;
                } else {
                    log!(self.log, "[WallhackD] [Custom Image] Started!");

                    // get image from file

                    let mut trollage = image::open(self.wallhackd.custom_image_path.as_str()).unwrap();
                    let dm = trollage.dimensions();

                    // calculate parts

                    let width_parts = if dm.0 % 256 != 0 {
                        (dm.0 / 256) + 1
                    } else {
                        dm.0 / 256
                    };

                    let height_parts = if dm.1 % 256 != 0 {
                        (dm.1 / 256) + 1
                    } else {
                        dm.1 / 256
                    };

                    log!(self.log, "[WallhackD] [Custom Image] {} parts will be needed", width_parts * height_parts);

                    // get offset for chunks

                    let x_off = ((input.mouse_position().x - self.pan.x) / 256.0) as i32;
                    let y_off = ((input.mouse_position().y - self.pan.y) / 256.0) as i32;

                    log!(self.log, "[WallhackD] [Custom Image] Starting on chunks {}, {}", x_off, y_off);

                    // process everything

                    std::fs::create_dir_all("ncc_cache").unwrap();

                    let mut image_to_insert: image::RgbaImage = Default::default();

                    for x in 0..width_parts {
                        for y in 0..height_parts {
                            if y == height_parts - 1 && x == width_parts - 1 {
                                let part = SubImage::new(
                                    trollage.borrow_mut(),
                                    x * 256,
                                    y * 256,
                                    dm.0 - x * 256,
                                    dm.1 - y * 256,
                                );
                                image_to_insert = image::ImageBuffer::new(256, 256);
                                image_to_insert.copy_from(&part.to_image(), 0, 0).unwrap();
                            } else if y == height_parts - 1 {
                                let part = SubImage::new(
                                    trollage.borrow_mut(),
                                    x * 256,
                                    y * 256,
                                    256,
                                    dm.1 - y * 256,
                                );
                                image_to_insert = image::ImageBuffer::new(256, 256);
                                image_to_insert.copy_from(&part.to_image(), 0, 0).unwrap();
                            } else if x == width_parts - 1 {
                                let part = SubImage::new(
                                    trollage.borrow_mut(),
                                    x * 256,
                                    y * 256,
                                    dm.0 - x * 256,
                                    256,
                                );
                                image_to_insert = image::ImageBuffer::new(256, 256);
                                image_to_insert.copy_from(&part.to_image(), 0, 0).unwrap();
                            } else {
                                let part = SubImage::new(
                                    trollage.borrow_mut(),
                                    x * 256,
                                    y * 256,
                                    256,
                                    256,
                                );
                                image_to_insert = part.to_image();
                            }

                            // change to bgra

                            for px in image_to_insert.pixels_mut() {
                                let bgra = px.to_bgra();
                                let channels = px.channels_mut();

                                channels[0] = bgra[0];
                                channels[1] = bgra[1];
                                channels[2] = bgra[2];
                                channels[3] = bgra[3];
                            }

                            image_to_insert
                                .save(format!("ncc_cache/trl{}{}.png", x, y))
                                .unwrap();

                            // load

                            let data_fs = fs::read(format!("ncc_cache/trl{}{}.png", x, y)).unwrap();
                            let data = data_fs.as_bytes();

                            self.paint_canvas
                                .decode_png_data(
                                    (x as i32 + x_off as i32, y_off as i32 + y as i32),
                                    data,
                                )
                                .unwrap();

                            for addr in self.peer.mates() {
                                self.peer
                                    .send_canvas_data(
                                        *addr.0,
                                        (x as i32 + x_off as i32, y_off as i32 + y as i32),
                                        data.to_vec(),
                                    )
                                    .unwrap();
                            }
                        }
                    }

                    log!(self.log, "[WallhackD] [Custom Image] Completed!");
                }
            } else if input.mouse_button_just_pressed(MouseButton::Right) {
                self.paint_mode = PaintMode::Erase;
            }
        }
        if input.mouse_button_just_released(MouseButton::Left) || input.mouse_button_just_released(MouseButton::Right) {
            self.paint_mode = PaintMode::None;
        }

        let brush_size = self.brush_size_slider.value();
        let from = input.previous_mouse_position() + self.viewport.pan();
        let to = input.mouse_position() + self.viewport.pan();
        loop { // give me back my labelled blocks
            let brush = match self.paint_mode {
                PaintMode::None => break,
                PaintMode::WallhackDCustomImage => break,
                PaintMode::Paint =>
                    Brush::Draw {
                        color: self.paint_color.clone(),
                        stroke_width: brush_size,
                    },
                PaintMode::Erase =>
                    Brush::Erase {
                        stroke_width: brush_size,
                    },
            };
            self.paint_canvas.stroke(from, to, &brush);
            if self.stroke_buffer.is_empty() {
                self.stroke_buffer.push(StrokePoint {
                    point: from,
                    brush: brush.clone(),
                });
            } else if to != self.stroke_buffer.last().unwrap().point {
                self.stroke_buffer.push(StrokePoint {
                    point: to,
                    brush,
                });
            }
            break;
        }

        for _ in self.update_timer.tick() {
            if input.previous_mouse_position() != input.mouse_position() {
                ok_or_log!(self.log, self.peer.send_cursor(to, brush_size));
            }
            if !self.stroke_buffer.is_empty() {
                ok_or_log!(self.log, self.peer.send_stroke(self.stroke_buffer.drain(..)));
            }
        }

        // panning

        if self.ui.has_mouse(input) && input.mouse_button_just_pressed(MouseButton::Middle) {
            self.panning = true;
        }
        if input.mouse_button_just_released(MouseButton::Middle) {
            self.panning = false;
        }

        if self.panning {
            let delta_pan = input.previous_mouse_position() - input.mouse_position();
            self.viewport.pan_around(delta_pan);
        }

        //
        // rendering
        //

        let paint_canvas = &self.paint_canvas;
        self.ui.draw_on_canvas(canvas, |canvas| {
            canvas.save();
            canvas.translate(-self.viewport.pan());

            let mut paint = Paint::new(Color4f::from(Color::WHITE.with_a(192)), None);
            paint.set_anti_alias(true);
            paint.set_blend_mode(BlendMode::Difference);

            paint_canvas.draw_to(canvas, &self.viewport, canvas_size);
            for (_, mate) in self.peer.mates() {
                let text_position =
                    mate.cursor + Point::new(mate.brush_size, mate.brush_size) * 0.5 + Point::new(0.0, 14.0);
                paint.set_style(skpaint::Style::Fill);
                canvas.draw_str(&mate.nickname, text_position, &self.assets.sans.borrow(), &paint);
                paint.set_style(skpaint::Style::Stroke);
                canvas.draw_circle(mate.cursor, mate.brush_size * 0.5, &paint);
            }

            canvas.restore();

            let mouse = self.ui.mouse_position(&input);
            paint.set_style(skpaint::Style::Stroke);
            canvas.draw_circle(mouse, self.brush_size_slider.value() * 0.5, &paint);
        });
        if self.panning {
            let pan = self.viewport.pan();
            let position = format!("{}, {}", (pan.x / 256.0).floor(), (pan.y / 256.0).floor());
            self.ui.push_group(self.ui.size(), Layout::Freeform);
            self.ui.pad((32.0, 32.0));
            self.ui.push_group((72.0, 32.0), Layout::Freeform);
            self.ui.fill(canvas, Color::BLACK.with_a(128));
            self.ui.text(canvas, &position, Color::WHITE, (AlignH::Center, AlignV::Middle));
            self.ui.pop_group();
            self.ui.pop_group();
        }

        self.process_log(canvas);

        self.ui.pop_group();
    }

    fn process_bar(&mut self, canvas: &mut Canvas, input: &mut Input) {
        if self.paint_mode != PaintMode::None {
            input.lock_mouse_buttons();
        }

        self.ui.push_group((self.ui.width(), self.ui.remaining_height()), Layout::Horizontal);
        self.ui.fill(canvas, self.assets.colors.panel);
        self.ui.pad((16.0, 0.0));

        // palette

        for hex_color in COLOR_PALETTE {
            let color = hex_color4f(*hex_color);
            self.ui.push_group((16.0, self.ui.height()), Layout::Freeform);
            let y_offset = self.ui.height() *
                if self.paint_color == color { 0.5 }
                else if self.ui.has_mouse(&input) { 0.7 }
                else { 0.8 };
            if self.ui.has_mouse(&input) && input.mouse_button_just_pressed(MouseButton::Left) {
                self.paint_color = color.clone();
            }
            self.ui.draw_on_canvas(canvas, |canvas| {
                let paint = Paint::new(color, None);
                let rect = Rect::from_point_and_size((0.0, y_offset), self.ui.size());
                canvas.draw_rect(rect, &paint);
            });
            self.ui.pop_group();
        }
        self.ui.space(16.0);

        // brush size

        self.ui.push_group((80.0, self.ui.height()), Layout::Freeform);
        self.ui.text(canvas, "Brush size", self.assets.colors.text, (AlignH::Center, AlignV::Middle));
        self.ui.pop_group();

        self.ui.space(8.0);
        self.brush_size_slider.process(&mut self.ui, canvas, input, SliderArgs {
            width: 192.0,
            color: self.assets.colors.slider,
        });
        self.ui.space(8.0);

        let brush_size_string = self.brush_size_slider.value().to_string();
        self.ui.push_group((self.ui.height(), self.ui.height()), Layout::Freeform);
        self.ui.set_font(self.assets.sans_bold.clone());
        self.ui.text(canvas, &brush_size_string, self.assets.colors.text, (AlignH::Center, AlignV::Middle));
        self.ui.pop_group();

        //
        // right side
        //

        // room ID

        self.ui.push_group((self.ui.remaining_width(), self.ui.height()), Layout::HorizontalRev);
        // note that the elements go from right to left
        // the save button
        if Button::with_icon_and_tooltip(
            &mut self.ui, canvas, input, ButtonArgs {
                height: 32.0,
                colors: &self.assets.colors.tool_button,
            }, &self.assets.icons.file.save,
            "Save canvas".to_owned(),
            WHDTooltipPos::TopLeft
        ).clicked() {
            match FileDialog::new()
                .set_filename("canvas.png")
                .add_filter("PNG image", &["png"])
                .show_save_single_file()
            {
                Ok(Some(path)) => {
                    self.paint_canvas.cleanup_empty_chunks();
                    ok_or_log!(self.log, self.paint_canvas.save(&path))
                },
                Err(error) => log!(self.log, "Error while selecting file: {}", error),
                _ => (),
            }
        }

        if Button::with_icon_and_tooltip(&mut self.ui, canvas, input, ButtonArgs {
            height: 32.0,
            colors: &self.assets.colors.tool_button,
        }, &self.assets.icons.wallhackd.draw_it_again,
        "Draw again".to_owned(),
        WHDTooltipPos::Top).clicked() {
            self.paint_mode = PaintMode::WallhackDCustomImage;
        }

        if Button::with_icon_and_tooltip(&mut self.ui, canvas, input, ButtonArgs {
            height: 32.0,
            colors: &self.assets.colors.tool_button,
        }, &self.assets.icons.wallhackd.load_image,
        "Draw image".to_owned(),
        WHDTooltipPos::Top).clicked() {
            let path = FileDialog::new()
                .set_location(std::env::current_dir().unwrap().as_path())
                .add_filter("Image", &["png", "jpg", "jpeg", "webp"])
                .show_open_single_file()
                .unwrap();

            match path {
                Some(path) => {
                    log!(self.log, "[WallhackD] [Custom Image] Got image path");

                    self.paint_mode = PaintMode::WallhackDCustomImage;
                    self.wallhackd.custom_image_path = String::from_str(path.to_str().unwrap()).unwrap();
                }
                None => log!(self.log, "[WallhackD] U selected nothing"),
            };
        }


        if self.peer.is_host() {
            if !self.wallhackd.printed_room_id {
                println!("Created room with id {:04}!", self.peer.room_id().unwrap());
                self.wallhackd.printed_room_id = true;
            }

            // the room ID itself
            let id_text = format!("{:04}", self.peer.room_id().unwrap());
            self.ui.push_group((64.0, self.ui.height()), Layout::Freeform);
            self.ui.set_font(self.assets.sans_bold.clone());
            self.ui.text(canvas, &id_text, self.assets.colors.text, (AlignH::Center, AlignV::Middle));
            self.ui.pop_group();

            // "Room ID" text
            self.ui.push_group((64.0, self.ui.height()), Layout::Freeform);
            self.ui.text(canvas, "Room ID", self.assets.colors.text, (AlignH::Center, AlignV::Middle));
            self.ui.pop_group();
        }
        self.ui.pop_group();

        self.ui.pop_group();

        input.unlock_mouse_buttons();

    }

}

impl AppState for State {

    fn process(
        &mut self,
        StateArgs {
            canvas,
            coordinate_system_helper,
            input,
        }: StateArgs,
    ) {
        canvas.clear(Color::WHITE);

        // network

        match self.peer.tick() {
            Ok(messages) => for message in messages {
                match message {
                    Message::Stroke(points) => Self::fellow_stroke(&mut self.paint_canvas, &points),

                    Message::NewMate(addr) => self.canvas_data_queue.push_back(addr),
                    Message::CanvasData(chunk, png) => {
                        if self.assets.wallhackd_commandline.save_canvas.is_some() {
                            self.wallhackd.previous_chunk_data_timestamp = Some(SystemTime::now());
                        }

                        Self::canvas_data(&mut self.log, &mut self.paint_canvas, chunk, &png)
                    },

                    Message::Joined(nickname) => log!(self.log, "{} joined the room", nickname),
                    Message::Left(nickname) => log!(self.log, "{} has left the room", nickname),

                    Message::Error(error) => self.error = Some(error),
                    x => eprintln!("unknown message: {:?}", x),
                }
            },
            Err(error) => {
                eprintln!("{}", error);
            },
        }

        for addr in self.canvas_data_queue.drain(..) {
            for (chunk_position, png_data) in self.paint_canvas.png_data() {
                eprintln!("sending chunk {:?}", chunk_position);
                ok_or_log!(self.log, self.peer.send_canvas_data(addr, chunk_position, png_data));
            }
        }

        // UI setup
        self.ui.begin(get_window_size(&coordinate_system_helper), Layout::Vertical);
        self.ui.set_font(self.assets.sans.clone());
        self.ui.set_font_size(14.0);

        // canvas
        self.process_canvas(canvas, input);

        // bar
        self.process_bar(canvas, input);
    }

    fn next_state(self: Box<Self>) -> Box<dyn AppState> {
        if let Some(error) = self.error {
            Box::new(lobby::State::new(self.assets, Some(&error)))
        } else {
            self
        }
    }

}<|MERGE_RESOLUTION|>--- conflicted
+++ resolved
@@ -57,13 +57,10 @@
     log: Log,
 
     panning: bool,
-<<<<<<< HEAD
     pan: Vector,
+    viewport: Viewport,
 
     wallhackd: WallhackDState
-=======
-    viewport: Viewport,
->>>>>>> 06ecf69a
 }
 
 const COLOR_PALETTE: &'static [u32] = &[
@@ -118,17 +115,14 @@
             log: Log::new(),
 
             panning: false,
-<<<<<<< HEAD
             pan: Vector::new(0.0, 0.0),
+            viewport: Viewport::new(),
 
             wallhackd: WallhackDState {
                 custom_image_path: "".to_owned(),
                 printed_room_id: false,
                 previous_chunk_data_timestamp: None
-            }
-=======
-            viewport: Viewport::new(),
->>>>>>> 06ecf69a
+            },
         };
         if this.peer.is_host() {
             log!(this.log, "Welcome to your room!");
