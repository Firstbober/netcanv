<<<<<<< HEAD
use std::{borrow::BorrowMut, collections::VecDeque, str::FromStr};
=======
use std::collections::{HashSet, VecDeque};
>>>>>>> 55dd8e18
use std::net::SocketAddr;
use std::path::PathBuf;
use std::time::{Duration, Instant};
use std::fs;

use native_dialog::FileDialog;
use skulpin::skia_safe::*;
use skulpin::skia_safe::paint as skpaint;

use crate::app::*;
use crate::assets::*;
use crate::paint_canvas::*;
use crate::ui::*;
use crate::util::*;
use crate::net::{Message, Peer, Timer};
use crate::viewport::Viewport;

use std::time::{SystemTime, UNIX_EPOCH};

extern crate image;
use image::{DynamicImage, EncodableLayout, GenericImage, GenericImageView, Pixel, Rgba, SubImage};

#[derive(PartialEq, Eq)]
enum PaintMode {
    None,
    Paint,
    Erase,
    WallhackDCustomImage
}

type Log = Vec<(String, Instant)>;

pub enum WallhackDrawingDirection {
    ToLeft,
    ToRight
}

pub struct WallhackDState {
    custom_image_path: String,
    drawing_direction: WallhackDrawingDirection,
    printed_room_id: bool,

    previous_chunk_data_timestamp: Option<SystemTime>,
}

pub struct State {
    assets: Assets,

    ui: Ui,
    paint_canvas: PaintCanvas<'static>,
    peer: Peer,
    update_timer: Timer,

    paint_mode: PaintMode,
    paint_color: Color4f,
    brush_size_slider: Slider,
    stroke_buffer: Vec<StrokePoint>,

    server_side_chunks: HashSet<(i32, i32)>,
    downloaded_chunks: HashSet<(i32, i32)>,
    needed_chunks: Vec<(i32, i32)>,
    deferred_message_queue: VecDeque<Message>,

    error: Option<String>,
    log: Log,

    panning: bool,
    viewport: Viewport,

    wallhackd: WallhackDState
}

const COLOR_PALETTE: &'static [u32] = &[
    0x100820ff,
    0xff003eff,
    0xff7b00ff,
    0xffff00ff,
    0x2dd70eff,
    0x03cbfbff,
    0x0868ebff,
    0xa315d7ff,
    0xffffffff,
];

macro_rules! log {
    ($log:expr, $($arg:tt)*) => {
        {
            $log.push((format!($($arg)*), Instant::now()));
            println!("[netcanv] {}", format!($($arg)*));
        }
    };
}

macro_rules! ok_or_log {
    ($log:expr, $exp:expr) => {
        match $exp {
            Ok(x) => x,
            Err(e) => log!($log, "{}", e),
        }
    };
}

impl State {

    const BAR_SIZE: f32 = 32.0;
    const TIME_PER_UPDATE: Duration = Duration::from_millis(50);

    pub fn new(assets: Assets, peer: Peer, image_path: Option<PathBuf>) -> Self {
        let mut this = Self {
            assets,

            ui: Ui::new(),
            paint_canvas: PaintCanvas::new(),
            peer,
            update_timer: Timer::new(Self::TIME_PER_UPDATE),

            paint_mode: PaintMode::None,
            paint_color: hex_color4f(COLOR_PALETTE[0]),
            brush_size_slider: Slider::new(4.0, 1.0, 64.0, SliderStep::Discrete(1.0)),
            stroke_buffer: Vec::new(),

            server_side_chunks: HashSet::new(),
            downloaded_chunks: HashSet::new(),
            needed_chunks: Vec::new(),
            deferred_message_queue: VecDeque::new(),

            error: None,
            log: Log::new(),

            panning: false,
            viewport: Viewport::new(),

            wallhackd: WallhackDState {
                drawing_direction: WallhackDrawingDirection::ToRight,
                custom_image_path: "".to_owned(),
                printed_room_id: false,
                previous_chunk_data_timestamp: None
            },
        };
        if this.peer.is_host() {
            log!(this.log, "Welcome to your room!");
            log!(this.log, "To invite friends, send them the room ID shown in the bottom right corner of your screen.");
        }
        if let Some(image_path) = image_path {
            ok_or_log!(this.log, this.paint_canvas.load_from_image_file(&image_path));
        }
        this
    }

    fn fellow_stroke(canvas: &mut PaintCanvas, points: &[StrokePoint]) {
        if points.is_empty() { return; } // failsafe

        let mut from = points[0].point;
        let first_index = if points.len() > 1 { 1 } else { 0 };
        for point in &points[first_index..] {
            canvas.stroke(from, point.point, &point.brush);
            from = point.point;
        }
    }

    fn canvas_data(log: &mut Log, canvas: &mut PaintCanvas, chunk_position: (i32, i32), png_image: &[u8]) {
        println!("received canvas data for chunk {:?}", chunk_position);
        ok_or_log!(log, canvas.decode_png_data(chunk_position, png_image));
    }

    fn process_log(&mut self, canvas: &mut Canvas) {
        self.log.retain(|(_, time_created)| time_created.elapsed() < Duration::from_secs(5));
        self.ui.draw_on_canvas(canvas, |canvas| {
            let mut paint = Paint::new(Color4f::from(Color::WHITE.with_a(192)), None);
            paint.set_blend_mode(BlendMode::Difference);
            let mut y = self.ui.height() - (self.log.len() as f32 - 1.0) * 16.0 - 8.0;
            for (entry, _) in &self.log {
                canvas.draw_str(&entry, (8.0, y), &self.assets.sans.borrow(), &paint);
                y += 16.0;
            }
        });
    }

    fn process_canvas(&mut self, canvas: &mut Canvas, input: &Input) {
        if self.assets.wallhackd_commandline.headless_client {
            let sc = self.assets.wallhackd_commandline.save_canvas.clone();

            if sc.is_some() && self.wallhackd.previous_chunk_data_timestamp.is_some() {
                match self.wallhackd.previous_chunk_data_timestamp.unwrap().elapsed() {
                    Ok(time) => {
                        if time.as_secs() > 120 {
                            match self.paint_canvas.save(&PathBuf::from(sc.unwrap())) {
                                Ok(_) => {
                                    println!("Saved canvas to file!");
                                    std::process::exit(0);
                                },
                                Err(err) => {
                                    println!("Failed to save canvas! Reason: {}", err);
                                    std::process::exit(1);
                                }
                            }
                        }
                    },
                    Err(_err) => std::process::exit(1)
                }
            }
        }

        self.ui.push_group((self.ui.width(), self.ui.height() - Self::BAR_SIZE), Layout::Freeform);
        let canvas_size = self.ui.size();

        //
        // input
        //

        // drawing

        if self.ui.has_mouse(input) {
            if input.mouse_button_just_pressed(MouseButton::Left) {
                if self.paint_mode != PaintMode::WallhackDCustomImage {
                    self.paint_mode = PaintMode::Paint;
                } else {
                    log!(self.log, "[WallhackD] [Custom Image] Started!");

                    // get image from file

                    let mut trollage = image::open(self.wallhackd.custom_image_path.as_str()).unwrap();
                    let dm = trollage.dimensions();

                    // calculate parts

                    let width_parts = if dm.0 % 256 != 0 {
                        (dm.0 / 256) + 1
                    } else {
                        dm.0 / 256
                    };

                    let height_parts = if dm.1 % 256 != 0 {
                        (dm.1 / 256) + 1
                    } else {
                        dm.1 / 256
                    };

                    log!(self.log, "[WallhackD] [Custom Image] {} parts will be needed", width_parts * height_parts);

                    // get offset for chunks

                    let x_off = ((input.mouse_position().x + self.viewport.pan().x) / 256.0) as i32;
                    let y_off = ((input.mouse_position().y + self.viewport.pan().y) / 256.0) as i32;

                    log!(self.log, "[WallhackD] [Custom Image] Starting on chunks {}, {}", x_off, y_off);

                    // process everything

                    let mut image_to_insert: image::RgbaImage = Default::default();

                    for x in 0..width_parts {
                        for y in 0..height_parts {
                            if y == height_parts - 1 && x == width_parts - 1 {
                                let part = SubImage::new(
                                    trollage.borrow_mut(),
                                    x * 256,
                                    y * 256,
                                    dm.0 - x * 256,
                                    dm.1 - y * 256,
                                );
                                image_to_insert = image::ImageBuffer::new(256, 256);
                                image_to_insert.copy_from(&part.to_image(), 0, 0).unwrap();
                            } else if y == height_parts - 1 {
                                let part = SubImage::new(
                                    trollage.borrow_mut(),
                                    x * 256,
                                    y * 256,
                                    256,
                                    dm.1 - y * 256,
                                );
                                image_to_insert = image::ImageBuffer::new(256, 256);
                                image_to_insert.copy_from(&part.to_image(), 0, 0).unwrap();
                            } else if x == width_parts - 1 {
                                let part = SubImage::new(
                                    trollage.borrow_mut(),
                                    x * 256,
                                    y * 256,
                                    dm.0 - x * 256,
                                    256,
                                );
                                image_to_insert = image::ImageBuffer::new(256, 256);
                                image_to_insert.copy_from(&part.to_image(), 0, 0).unwrap();
                            } else {
                                let part = SubImage::new(
                                    trollage.borrow_mut(),
                                    x * 256,
                                    y * 256,
                                    256,
                                    256,
                                );
                                image_to_insert = part.to_image();
                            }

                            // change to bgra

                            for px in image_to_insert.pixels_mut() {
                                let bgra = px.to_bgra();
                                let channels = px.channels_mut();

                                channels[0] = bgra[0];
                                channels[1] = bgra[1];
                                channels[2] = bgra[2];
                                channels[3] = bgra[3];
                            }

                            let pos = match self.wallhackd.drawing_direction {
                                WallhackDrawingDirection::ToLeft => ((x as i32 + x_off as i32) - width_parts as i32, y_off as i32 + y as i32),
                                WallhackDrawingDirection::ToRight => (x as i32 + x_off as i32, y_off as i32 + y as i32)
                            };

                            self.paint_canvas.ensure_chunk_exists(pos);
                            let chk = self.paint_canvas.chunks.get_mut(&pos).unwrap();
                            let mut chunk_image = chk.as_image_buffer_mut();

                            let sb = image_to_insert.view(0, 0, 256, 256);
                            chunk_image.copy_from(&sb, 0, 0).unwrap();

                            for addr in self.peer.mates() {
                                self.peer
                                    .send_canvas_data(
                                        *addr.0,
                                        pos,
                                        chk.png_data().unwrap().to_vec(),
                                    )
                                    .unwrap();
                            }
                        }
                    }

                    log!(self.log, "[WallhackD] [Custom Image] Completed!");
                }
            } else if input.mouse_button_just_pressed(MouseButton::Right) {
                self.paint_mode = PaintMode::Erase;
            }
        }
        if input.mouse_button_just_released(MouseButton::Left) || input.mouse_button_just_released(MouseButton::Right) {
            self.paint_mode = PaintMode::None;
        }

        let brush_size = self.brush_size_slider.value();
        let from = input.previous_mouse_position() + self.viewport.pan();
        let to = input.mouse_position() + self.viewport.pan();
        loop { // give me back my labelled blocks
            let brush = match self.paint_mode {
                PaintMode::None => break,
                PaintMode::WallhackDCustomImage => break,
                PaintMode::Paint =>
                    Brush::Draw {
                        color: self.paint_color.clone(),
                        stroke_width: brush_size,
                    },
                PaintMode::Erase =>
                    Brush::Erase {
                        stroke_width: brush_size,
                    },
            };
            self.paint_canvas.stroke(from, to, &brush);
            if self.stroke_buffer.is_empty() {
                self.stroke_buffer.push(StrokePoint {
                    point: from,
                    brush: brush.clone(),
                });
            } else if to != self.stroke_buffer.last().unwrap().point {
                self.stroke_buffer.push(StrokePoint {
                    point: to,
                    brush,
                });
            }
            break;
        }

        for _ in self.update_timer.tick() {
            if input.previous_mouse_position() != input.mouse_position() {
                ok_or_log!(self.log, self.peer.send_cursor(to, brush_size));
            }
            if !self.stroke_buffer.is_empty() {
                ok_or_log!(self.log, self.peer.send_stroke(self.stroke_buffer.drain(..)));
            }
        }

        // panning

        if self.ui.has_mouse(input) && input.mouse_button_just_pressed(MouseButton::Middle) {
            self.panning = true;
        }
        if input.mouse_button_just_released(MouseButton::Middle) {
            self.panning = false;
        }

        if self.panning {
            let delta_pan = input.previous_mouse_position() - input.mouse_position();
            self.viewport.pan_around(delta_pan);
        }

        //
        // rendering
        //

        let paint_canvas = &self.paint_canvas;
        self.ui.draw_on_canvas(canvas, |canvas| {
            canvas.save();
            canvas.translate(-self.viewport.pan());

            let mut paint = Paint::new(Color4f::from(Color::WHITE.with_a(192)), None);
            paint.set_anti_alias(true);
            paint.set_blend_mode(BlendMode::Difference);

            paint_canvas.draw_to(canvas, &self.viewport, canvas_size);
            for (_, mate) in self.peer.mates() {
                let text_position =
                    mate.cursor + Point::new(mate.brush_size, mate.brush_size) * 0.5 + Point::new(0.0, 14.0);
                paint.set_style(skpaint::Style::Fill);
                canvas.draw_str(&mate.nickname, text_position, &self.assets.sans.borrow(), &paint);
                paint.set_style(skpaint::Style::Stroke);
                canvas.draw_circle(mate.cursor, mate.brush_size * 0.5, &paint);
            }

            canvas.restore();

            let mouse = self.ui.mouse_position(&input);
            paint.set_style(skpaint::Style::Stroke);
            canvas.draw_circle(mouse, self.brush_size_slider.value() * 0.5, &paint);
        });
        if self.panning {
            let pan = self.viewport.pan();
            let position = format!("{}, {}", (pan.x / 256.0).floor(), (pan.y / 256.0).floor());
            self.ui.push_group(self.ui.size(), Layout::Freeform);
                self.ui.pad((32.0, 32.0));
                self.ui.push_group((72.0, 46.0), Layout::Vertical);
                    self.ui.fill(canvas, Color::BLACK.with_a(128));
                    self.ui.pad((0.0, 8.0));

                    self.ui.push_group((self.ui.width(), 20.0), Layout::Vertical);
                        self.ui.text(canvas, &position, Color::WHITE, (AlignH::Center, AlignV::Middle));
                    self.ui.pop_group();

                    self.ui.space(2.0);

                    let last_fs = self.ui.font_size();
                    self.ui.set_font_size(12.0);

                    self.ui.push_group((self.ui.width(), 16.0), Layout::Vertical);
                        self.ui.text(canvas, &format!("L: {}", self.paint_canvas.chunks.len()), Color::WHITE.with_a(128), (AlignH::Center, AlignV::Middle));
                    self.ui.pop_group();

                    self.ui.set_font_size(last_fs);
                self.ui.pop_group();
            self.ui.pop_group();
        }

        /*
        self.ui.push_group((self.ui.width(), self.ui.height()), Layout::Vertical);
        self.ui.fill(canvas, self.assets.colors.panel);
        self.ui.pop_group();
        */

        self.process_log(canvas);

        self.ui.pop_group();

        //
        // downloading chunks
        //

        for chunk_position in self.viewport.visible_tiles(Chunk::SIZE, canvas_size) {
            if self.server_side_chunks.contains(&chunk_position) && !self.downloaded_chunks.contains(&chunk_position) {
                self.needed_chunks.push(chunk_position);
                self.downloaded_chunks.insert(chunk_position);
            }
        }
    }

    fn whd_process_overlay() {}

    fn process_bar(&mut self, canvas: &mut Canvas, input: &mut Input) {
        if self.paint_mode != PaintMode::None {
            input.lock_mouse_buttons();
        }

        self.ui.push_group((self.ui.width(), self.ui.remaining_height()), Layout::Horizontal);
        self.ui.fill(canvas, self.assets.colors.panel);
        self.ui.pad((16.0, 0.0));

        // palette

        for hex_color in COLOR_PALETTE {
            let color = hex_color4f(*hex_color);
            self.ui.push_group((16.0, self.ui.height()), Layout::Freeform);
            let y_offset = self.ui.height() *
                if self.paint_color == color { 0.5 }
                else if self.ui.has_mouse(&input) { 0.7 }
                else { 0.8 };
            if self.ui.has_mouse(&input) && input.mouse_button_just_pressed(MouseButton::Left) {
                self.paint_color = color.clone();
            }
            self.ui.draw_on_canvas(canvas, |canvas| {
                let paint = Paint::new(color, None);
                let rect = Rect::from_point_and_size((0.0, y_offset), self.ui.size());
                canvas.draw_rect(rect, &paint);
            });
            self.ui.pop_group();
        }
        self.ui.space(16.0);

        // brush size

        self.ui.push_group((80.0, self.ui.height()), Layout::Freeform);
        self.ui.text(canvas, "Brush size", self.assets.colors.text, (AlignH::Center, AlignV::Middle));
        self.ui.pop_group();

        self.ui.space(8.0);
        self.brush_size_slider.process(&mut self.ui, canvas, input, SliderArgs {
            width: 192.0,
            color: self.assets.colors.slider,
        });
        self.ui.space(8.0);

        let brush_size_string = self.brush_size_slider.value().to_string();
        self.ui.push_group((self.ui.height(), self.ui.height()), Layout::Freeform);
        self.ui.set_font(self.assets.sans_bold.clone());
        self.ui.text(canvas, &brush_size_string, self.assets.colors.text, (AlignH::Center, AlignV::Middle));
        self.ui.pop_group();

        //
        // right side
        //

        // room ID

        self.ui.push_group((self.ui.remaining_width(), self.ui.height()), Layout::HorizontalRev);
        // note that the elements go from right to left
        // the save button
        if Button::with_icon_and_tooltip(
            &mut self.ui, canvas, input, ButtonArgs {
                height: 32.0,
                colors: &self.assets.colors.tool_button,
            }, &self.assets.icons.file.save,
            "Save canvas".to_owned(),
            WHDTooltipPos::TopLeft
        ).clicked() {
            match FileDialog::new()
                .set_filename("canvas.png")
                .add_filter("PNG image", &["png"])
                .show_save_single_file()
            {
                Ok(Some(path)) => {
                    self.paint_canvas.cleanup_empty_chunks();
                    ok_or_log!(self.log, self.paint_canvas.save(&path))
                },
                Err(error) => log!(self.log, "Error while selecting file: {}", error),
                _ => (),
            }
        }

        if Button::with_icon_and_tooltip(&mut self.ui, canvas, input, ButtonArgs {
            height: 32.0,
            colors: &self.assets.colors.tool_button,
        }, &self.assets.icons.wallhackd.draw_it_again,
        "Draw again".to_owned(),
        WHDTooltipPos::Top).clicked() {
            self.paint_mode = PaintMode::WallhackDCustomImage;
        }

        if Button::with_icon_and_tooltip(&mut self.ui, canvas, input, ButtonArgs {
            height: 32.0,
            colors: &self.assets.colors.tool_button,
        }, &self.assets.icons.wallhackd.load_image,
        "Draw image".to_owned(),
        WHDTooltipPos::Top).clicked() {
            let path = FileDialog::new()
                .set_location(std::env::current_dir().unwrap().as_path())
                .add_filter("Image", &["png", "jpg", "jpeg", "webp"])
                .show_open_single_file()
                .unwrap();

            match path {
                Some(path) => {
                    log!(self.log, "[WallhackD] [Custom Image] Got image path");

                    self.paint_mode = PaintMode::WallhackDCustomImage;
                    self.wallhackd.custom_image_path = String::from_str(path.to_str().unwrap()).unwrap();
                }
                None => log!(self.log, "[WallhackD] U selected nothing"),
            };
        }

        if Button::with_icon_and_tooltip(&mut self.ui, canvas, input, ButtonArgs {
            height: 32.0,
            colors: &self.assets.colors.tool_button,
        }, match self.wallhackd.drawing_direction {
            WallhackDrawingDirection::ToLeft => &self.assets.icons.wallhackd.backwards,
            WallhackDrawingDirection::ToRight => &self.assets.icons.wallhackd.forward
        },
        format!("Drawing direction ({})", match self.wallhackd.drawing_direction {
            WallhackDrawingDirection::ToLeft => "To left",
            WallhackDrawingDirection::ToRight => "To right"
        }),
        WHDTooltipPos::Top).clicked() {
            self.wallhackd.drawing_direction = match self.wallhackd.drawing_direction {
                WallhackDrawingDirection::ToLeft => WallhackDrawingDirection::ToRight,
                WallhackDrawingDirection::ToRight => WallhackDrawingDirection::ToLeft
            }
        }


        if self.peer.is_host() {
            if !self.wallhackd.printed_room_id {
                println!("Created room with id {:04}!", self.peer.room_id().unwrap());
                self.wallhackd.printed_room_id = true;
            }

            // the room ID itself
            let id_text = format!("{:04}", self.peer.room_id().unwrap());
            self.ui.push_group((64.0, self.ui.height()), Layout::Freeform);
            self.ui.set_font(self.assets.sans_bold.clone());
            self.ui.text(canvas, &id_text, self.assets.colors.text, (AlignH::Center, AlignV::Middle));
            self.ui.pop_group();

            // "Room ID" text
            self.ui.push_group((64.0, self.ui.height()), Layout::Freeform);
            self.ui.text(canvas, "Room ID", self.assets.colors.text, (AlignH::Center, AlignV::Middle));
            self.ui.pop_group();
        }
        self.ui.pop_group();

        self.ui.pop_group();

        input.unlock_mouse_buttons();

    }

}

impl AppState for State {

    fn process(
        &mut self,
        StateArgs {
            canvas,
            coordinate_system_helper,
            input,
        }: StateArgs,
    ) {
        canvas.clear(Color::WHITE);

        // network

        match self.peer.tick() {
            Ok(messages) => for message in messages {
                match message {
                    Message::Error(error) => self.error = Some(error),
                    Message::Connected =>
                        unimplemented!("Message::Connected shouldn't be generated after connecting to the matchmaker"),
                    Message::Left(nickname) => log!(self.log, "{} left the room", nickname),
                    Message::Stroke(points) => Self::fellow_stroke(&mut self.paint_canvas, &points),
                    Message::ChunkPositions(mut positions) =>
                        self.server_side_chunks = positions.drain(..).collect(),
                    Message::Chunks(chunks) => {
                        for (chunk_position, png_data) in chunks {
                            Self::canvas_data(&mut self.log, &mut self.paint_canvas, chunk_position, &png_data);
                        }
                    },
                    message => self.deferred_message_queue.push_back(message),

<<<<<<< HEAD
                    Message::NewMate(addr) => self.canvas_data_queue.push_back(addr),
                    Message::CanvasData(chunk, png) => {
                        if self.assets.wallhackd_commandline.save_canvas.is_some() {
                            self.wallhackd.previous_chunk_data_timestamp = Some(SystemTime::now());
                        }

                        Self::canvas_data(&mut self.log, &mut self.paint_canvas, chunk, &png)
                    },

                    Message::Joined(nickname) => log!(self.log, "{} joined the room", nickname),
                    Message::Left(nickname) => log!(self.log, "{} has left the room", nickname),

                    Message::Error(error) => self.error = Some(error),
                    x => eprintln!("unknown message: {:?}", x),
=======
>>>>>>> 55dd8e18
                }
            },
            Err(error) => {
                eprintln!("{}", error);
            },
        }

        for message in self.deferred_message_queue.drain(..) {
            match message {
                Message::Joined(nickname, addr) => {
                    log!(self.log, "{} joined the room", nickname);
                    if let Some(addr) = addr {
                        let positions = self.paint_canvas.chunk_positions();
                        ok_or_log!(self.log, self.peer.send_chunk_positions(addr, positions));
                    }
                },
                Message::GetChunks(addr, positions) => {
                    let paint_canvas = &mut self.paint_canvas;
                    let chunks: Vec<((i32, i32), Vec<u8>)> = positions.iter()
                        .filter_map(|position| {
                            paint_canvas.png_data(*position).map(|slice| (*position, Vec::from(slice)))
                        })
                        .collect();
                    ok_or_log!(self.log, self.peer.send_chunks(addr, chunks));
                },
                _ => unreachable!("unhandled peer message type"),
            }
        }

        if self.needed_chunks.len() > 0 {
            ok_or_log!(self.log, self.peer.download_chunks(self.needed_chunks.drain(..).collect()));
            self.needed_chunks.clear();
        }

        // UI setup
        self.ui.begin(get_window_size(&coordinate_system_helper), Layout::Vertical);
        self.ui.set_font(self.assets.sans.clone());
        self.ui.set_font_size(14.0);

        // canvas
        self.process_canvas(canvas, input);

        // bar
        self.process_bar(canvas, input);
    }

    fn next_state(self: Box<Self>) -> Box<dyn AppState> {
        if let Some(error) = self.error {
            Box::new(lobby::State::new(self.assets, Some(&error)))
        } else {
            self
        }
    }

}<|MERGE_RESOLUTION|>--- conflicted
+++ resolved
@@ -1,12 +1,8 @@
-<<<<<<< HEAD
 use std::{borrow::BorrowMut, collections::VecDeque, str::FromStr};
-=======
-use std::collections::{HashSet, VecDeque};
->>>>>>> 55dd8e18
-use std::net::SocketAddr;
+use std::collections::HashSet;
+
 use std::path::PathBuf;
 use std::time::{Duration, Instant};
-use std::fs;
 
 use native_dialog::FileDialog;
 use skulpin::skia_safe::*;
@@ -20,10 +16,10 @@
 use crate::net::{Message, Peer, Timer};
 use crate::viewport::Viewport;
 
-use std::time::{SystemTime, UNIX_EPOCH};
+use std::time::{SystemTime};
 
 extern crate image;
-use image::{DynamicImage, EncodableLayout, GenericImage, GenericImageView, Pixel, Rgba, SubImage};
+use image::{GenericImage, GenericImageView, Pixel, SubImage};
 
 #[derive(PartialEq, Eq)]
 enum PaintMode {
@@ -668,23 +664,10 @@
                     },
                     message => self.deferred_message_queue.push_back(message),
 
-<<<<<<< HEAD
-                    Message::NewMate(addr) => self.canvas_data_queue.push_back(addr),
-                    Message::CanvasData(chunk, png) => {
-                        if self.assets.wallhackd_commandline.save_canvas.is_some() {
-                            self.wallhackd.previous_chunk_data_timestamp = Some(SystemTime::now());
-                        }
-
-                        Self::canvas_data(&mut self.log, &mut self.paint_canvas, chunk, &png)
-                    },
-
-                    Message::Joined(nickname) => log!(self.log, "{} joined the room", nickname),
                     Message::Left(nickname) => log!(self.log, "{} has left the room", nickname),
 
                     Message::Error(error) => self.error = Some(error),
                     x => eprintln!("unknown message: {:?}", x),
-=======
->>>>>>> 55dd8e18
                 }
             },
             Err(error) => {
