use std::{borrow::Borrow, error::Error};
use std::fmt::Display;
use std::net::SocketAddr;
use std::path::PathBuf;

use native_dialog::FileDialog;
use skulpin::skia_safe::*;

<<<<<<< HEAD
use crate::{app::{AppState, StateArgs, paint}, assets::{ColorScheme, ColorSchemeType}, wallhackd::{self, WHDLobbyFunctions}};
=======
use crate::app::{paint, AppState, StateArgs};
>>>>>>> a7c204d9
use crate::assets::Assets;
use crate::net::{Message, Peer};
use crate::ui::*;
use crate::util::get_window_size;


#[derive(Debug)]
enum Status {
    None,
    Info(String),
    Error(String),
}

impl<T: Error + Display> From<T> for Status {
    fn from(error: T) -> Self {
        Self::Error(format!("{}", error))
    }
}

pub struct WHDState {
    host_custom_room_id_expand: Expand,
    room_id_field: TextField,

    last_status_text: String,

    headless_trying_to_host: bool,
    headless_trying_to_join: bool
}

pub struct State {
    assets: Assets,
    ui: Ui,

    // UI elements
    nickname_field: TextField,
    matchmaker_field: TextField,
    room_id_field: TextField,

    join_expand: Expand,
    host_expand: Expand,

    // net
    status: Status,
    peer: Option<Peer>,
<<<<<<< HEAD
    connected: bool, // when this is true, the state is transitioned to paint::State

=======
    connected: bool,             // when this is true, the state is transitioned to paint::State
>>>>>>> a7c204d9
    image_file: Option<PathBuf>, // when this is Some, the canvas is loaded from a file

    // wallhackd

    whd: WHDState,
}

impl wallhackd::WHDLobbyFunctions for State {
    fn whd_process_menu_start(&mut self, _canvas: &mut Canvas, _input: &Input) {
        if self.assets.whd_commandline.headless_host {
            if !self.whd.headless_trying_to_host {
                self.whd.headless_trying_to_host = true;

                let whd_cmd = self.assets.whd_commandline.borrow();

                let lc = whd_cmd.load_canvas.clone();

                match lc {
                    Some(st) => self.image_file = Some(PathBuf::from(st)),
                    None => ()
                }

                if self.assets.whd_commandline.roomid.is_some() {
                    match Self::whd_host_room_with_custom_id(
                        whd_cmd.username.clone().unwrap_or("HeadlessServer".to_owned()).as_str(),
                        whd_cmd.matchmaker_addr.clone().unwrap().as_str(),
                        whd_cmd.roomid.clone().unwrap().as_str()
                    ) {
                        Ok(peer) => {
                            self.peer = Some(peer);
                            self.status = Status::None;
                        },
                        Err(status) => self.status = status,
                    }
                } else {
                    match Self::host_room(
                        whd_cmd.username.clone().unwrap_or("HeadlessServer".to_owned()).as_str(),
                        whd_cmd.matchmaker_addr.clone().unwrap().as_str()
                    ) {
                        Ok(peer) => {
                            self.peer = Some(peer);
                            self.status = Status::None;
                        },
                        Err(status) => self.status = status,
                    }
                }

                match &self.status {
                    Status::None => (),
                    Status::Info(info) => {
                        println!("[Info] {}", info);
                    },
                    Status::Error(error) => {
                        println!("[Error] {}", error);
                        std::process::exit(1);
                    }
                }
            }
        }

        if self.assets.whd_commandline.headless_client {
            if !self.whd.headless_trying_to_join {
                self.whd.headless_trying_to_join = true;

                let whd_cmd = self.assets.whd_commandline.borrow();

                match Self::join_room(
                    whd_cmd.username.clone().unwrap().as_str(),
                    whd_cmd.matchmaker_addr.clone().unwrap().as_str(),
                    whd_cmd.roomid.clone().unwrap().as_str()
                ) {
                    Ok(peer) => {
                        println!("Joined room with id {}!", whd_cmd.roomid.clone().unwrap());
                        self.peer = Some(peer);
                        self.status = Status::None;
                    },
                    Err(status) => self.status = status,
                }

                match &self.status {
                    Status::None => (),
                    Status::Info(info) => {
                        println!("[Info] {}", info);
                    },
                    Status::Error(error) => {
                        println!("[Error] {}", error);
                        std::process::exit(1);
                    }
                }
            }
        }
    }
    fn whd_process_menu_expands(&mut self, canvas: &mut Canvas, input: &Input) {
        let expand = ExpandArgs {
            label: "",
            font_size: 22.0,
            icons: &self.assets.icons.expand,
            colors: &self.assets.colors.expand,
        };

        let button = ButtonArgs {
            height: 32.0,
            colors: &self.assets.colors.button,
        };

        let textfield = TextFieldArgs {
            width: 160.0,
            colors: &self.assets.colors.text_field,
            hint: None,
        };

        // wallhackd host room with custom id
        if self.whd.host_custom_room_id_expand.process(&mut self.ui, canvas, input, ExpandArgs {
            label: "[WHD] Host a new room with custom ID",
            .. expand
        })
            .mutually_exclude(&mut self.join_expand)
            .mutually_exclude(&mut self.host_expand)
            .expanded()
        {
            self.ui.push_group(self.ui.remaining_size(), Layout::Vertical);
            self.ui.offset((32.0, 8.0));

            self.ui.paragraph(canvas, self.assets.colors.text, AlignH::Left, None, &[
                "Create a blank canvas, or load one from file.",
                "WallhackD Matchmaker provides function for rooms with custom ID's,",
                "please enter one to start."
            ]);
            self.ui.space(16.0);
            self.ui.push_group((0.0, TextField::labelled_height(&self.ui)), Layout::Horizontal);
            self.whd.room_id_field.with_label(&mut self.ui, canvas, input, "Room ID", TextFieldArgs {
                hint: Some("1-9 digits"),
                .. textfield
            });
            self.ui.offset((16.0, 16.0));

            macro_rules! host_room {
                () => {
                    match Self::whd_host_room_with_custom_id(
                        self.nickname_field.text(),
                        self.matchmaker_field.text(),
                        self.whd.room_id_field.text()
                    ) {
                        Ok(peer) => {
                            self.peer = Some(peer);
                            self.status = Status::None;
                        },
                        Err(status) => self.status = status,
                    }
                };
            }

            if Button::with_text(&mut self.ui, canvas, input, button, "Host").clicked() {
                host_room!();
            }

            self.ui.space(8.0);
            if Button::with_text(&mut self.ui, canvas, input, button, "from File").clicked() {
                match FileDialog::new()
                    .set_filename("canvas.png")
                    .add_filter(
                        "Supported image files",
                        &[
                            "png",
                            "jpg", "jpeg", "jfif",
                            "gif",
                            "bmp",
                            "tif", "tiff",
                            "webp",
                            "avif",
                            "pnm",
                            "tga",
                        ])
                    .show_open_single_file()
                {
                    Ok(Some(path)) => {
                        self.image_file = Some(path);
                        host_room!();
                    },
                    Err(error) => self.status = Status::from(error),
                    _ => (),
                }
            }
            self.ui.pop_group();

            self.ui.fit();
            self.ui.pop_group();
        }
    }

    fn whd_process_right_bar(&mut self, canvas: &mut Canvas, input: &Input) {
        if Button::with_icon_and_tooltip(&mut self.ui, canvas, input, ButtonArgs {
            height: 32.0,
            colors: &self.assets.colors.tool_button,
        }, match self.assets.colors.scheme_type {
            crate::assets::ColorSchemeType::Dark => &self.assets.icons.whd.light_mode,
            crate::assets::ColorSchemeType::Light => &self.assets.icons.whd.dark_mode,
        }, match self.assets.colors.scheme_type {
            crate::assets::ColorSchemeType::Dark => "Change to light mode".to_owned(),
            crate::assets::ColorSchemeType::Light => "Change to dark mode".to_owned(),
        }, WHDTooltipPos::Left).clicked() {
            match self.assets.colors.scheme_type {
                ColorSchemeType::Dark => self.assets.colors = ColorScheme::light(),
                ColorSchemeType::Light => self.assets.colors = ColorScheme::whd_dark()
            };
        }

        self.ui.space(6.0);

        if Button::with_icon_and_tooltip(
            &mut self.ui, canvas, input, ButtonArgs {
                height: 32.0,
                colors: &self.assets.colors.tool_button,
            }, &self.assets.icons.whd.wallhackd,
            "WallhackD".to_owned(),
            WHDTooltipPos::Left
        ).clicked() {}
    }
}

impl State {
    pub fn new(assets: Assets, error: Option<&str>) -> Self {
        let username = assets.whd_commandline.username.clone().unwrap_or("Anon".to_owned());
        let mm_addr = assets.whd_commandline.matchmaker_addr.clone().unwrap_or("localhost:62137".to_owned());
        let roomid = assets.whd_commandline.roomid.clone().unwrap_or("".to_owned());

        Self {
            assets,
            ui: Ui::new(),
            nickname_field: TextField::new(Some(username.as_str())),
            matchmaker_field: TextField::new(Some(mm_addr.as_str())),
            room_id_field: TextField::new(Some(roomid.as_str())),
            join_expand: Expand::new(true),
            host_expand: Expand::new(false),
            status: match error {
                Some(err) => Status::Error(err.into()),
                None => Status::None,
            },
            peer: None,
            connected: false,

            image_file: None,

            whd: WHDState {
                host_custom_room_id_expand: Expand::new(false),
                room_id_field: TextField::new(Some(roomid.as_str())),

                last_status_text: String::new(),

                headless_trying_to_host: false,
                headless_trying_to_join: false,
            }
        }
    }

    fn process_header(&mut self, canvas: &mut Canvas) {
        self.ui.push_group((self.ui.width(), 92.0), Layout::Vertical);

        self.ui.push_group((self.ui.width(), 56.0), Layout::Freeform);
        self.ui.set_font_size(48.0);
<<<<<<< HEAD
        self.ui.text(canvas, "NetCanv [WHD]", self.assets.colors.text, (AlignH::Left, AlignV::Middle));

=======
        self.ui.text(
            canvas,
            "NetCanv",
            self.assets.colors.text,
            (AlignH::Left, AlignV::Middle),
        );
>>>>>>> a7c204d9
        self.ui.pop_group();

        self.ui
            .push_group((self.ui.width(), self.ui.remaining_height()), Layout::Freeform);
        self.ui.text(
            canvas,
            "[WHD] by Firstbober. Welcome! Host a room or join an existing one to start painting.",
            self.assets.colors.text,
            (AlignH::Left, AlignV::Middle),
        );
        self.ui.pop_group();

        self.ui.pop_group();
    }

    fn process_menu(&mut self, canvas: &mut Canvas, input: &mut Input) -> Option<Box<dyn AppState>> {
<<<<<<< HEAD
        self.whd_process_menu_start(canvas, input);

        self.ui.push_group((self.ui.width(), self.ui.remaining_height()), Layout::Vertical);
=======
        self.ui
            .push_group((self.ui.width(), self.ui.remaining_height()), Layout::Vertical);
>>>>>>> a7c204d9

        let button = ButtonArgs {
            height: 32.0,
            colors: &self.assets.colors.button,
        };
        let textfield = TextFieldArgs {
            width: 160.0,
            colors: &self.assets.colors.text_field,
            hint: None,
        };
        let expand = ExpandArgs {
            label: "",
            font_size: 22.0,
            icons: &self.assets.icons.expand,
            colors: &self.assets.colors.expand,
        };

        // nickname, matchmaker
        self.ui.push_group(
            (self.ui.width(), TextField::labelled_height(&self.ui)),
            Layout::Horizontal,
        );
        self.nickname_field
            .with_label(&mut self.ui, canvas, input, "Nickname", TextFieldArgs {
                hint: Some("Name shown to others"),
                ..textfield
            });
        self.ui.space(16.0);
        self.matchmaker_field
            .with_label(&mut self.ui, canvas, input, "Matchmaker", TextFieldArgs {
                hint: Some("IP address"),
                ..textfield
            });
        self.ui.pop_group();
        self.ui.space(32.0);

        // join room
        if self
            .join_expand
            .process(&mut self.ui, canvas, input, ExpandArgs {
                label: "Join an existing room",
                ..expand
            })
            .mutually_exclude(&mut self.host_expand)
            .mutually_exclude(&mut self.whd.host_custom_room_id_expand)
            .expanded()
        {
            self.ui.push_group(self.ui.remaining_size(), Layout::Vertical);
            self.ui.offset((32.0, 8.0));

            self.ui
                .paragraph(canvas, self.assets.colors.text, AlignH::Left, None, &[
                    "Ask your friend for the Room ID",
                    "and enter it into the text field below.",
                ]);
            self.ui.space(16.0);
<<<<<<< HEAD
            self.ui.push_group((0.0, TextField::labelled_height(&self.ui)), Layout::Horizontal);
            self.room_id_field.with_label(&mut self.ui, canvas, input, "Room ID", TextFieldArgs {
                hint: Some("1-9 digits"),
                .. textfield
            });
=======
            self.ui
                .push_group((0.0, TextField::labelled_height(&self.ui)), Layout::Horizontal);
            self.room_id_field
                .with_label(&mut self.ui, canvas, input, "Room ID", TextFieldArgs {
                    hint: Some("4–6 digits"),
                    ..textfield
                });
>>>>>>> a7c204d9
            self.ui.offset((16.0, 16.0));
            if Button::with_text(&mut self.ui, canvas, input, button, "Join").clicked() {
                match Self::join_room(
                    self.nickname_field.text(),
                    self.matchmaker_field.text(),
                    self.room_id_field.text(),
                ) {
                    Ok(peer) => {
                        self.peer = Some(peer);
                        self.status = Status::None;
                    },
                    Err(status) => self.status = status,
                }
            }
            self.ui.pop_group();

            self.ui.fit();
            self.ui.pop_group();
        }
        self.ui.space(16.0);

        // host room
        if self
            .host_expand
            .process(&mut self.ui, canvas, input, ExpandArgs {
                label: "Host a new room",
                ..expand
            })
            .mutually_exclude(&mut self.join_expand)
            .mutually_exclude(&mut self.whd.host_custom_room_id_expand)
            .expanded()
        {
            self.ui.push_group(self.ui.remaining_size(), Layout::Vertical);
            self.ui.offset((32.0, 8.0));

            self.ui
                .paragraph(canvas, self.assets.colors.text, AlignH::Left, None, &[
                    "Create a blank canvas, or load an existing one from file,",
                    "and share the Room ID with your friends.",
                ]);
            self.ui.space(16.0);

            macro_rules! host_room {
                () => {
                    match Self::host_room(self.nickname_field.text(), self.matchmaker_field.text()) {
                        Ok(peer) => {
                            self.peer = Some(peer);
                            self.status = Status::None;
                        },
                        Err(status) => self.status = status,
                    }
                };
            }

            self.ui
                .push_group((self.ui.remaining_width(), 32.0), Layout::Horizontal);
            if Button::with_text(&mut self.ui, canvas, input, button, "Host").clicked() {
                host_room!();
            }
            self.ui.space(8.0);
            if Button::with_text(&mut self.ui, canvas, input, button, "from File").clicked() {
                match FileDialog::new()
                    .set_filename("canvas.png")
                    .add_filter("Supported image files", &[
                        "png", "jpg", "jpeg", "jfif", "gif", "bmp", "tif", "tiff", "webp", "avif", "pnm", "tga",
                    ])
                    .show_open_single_file()
                {
                    Ok(Some(path)) => {
                        self.image_file = Some(path);
                        host_room!();
                    },
                    Err(error) => self.status = Status::from(error),
                    _ => (),
                }
            }
            self.ui.pop_group();

            self.ui.fit();
            self.ui.pop_group();
        }

        self.ui.space(16.0);

        self.whd_process_menu_expands(canvas, input);

        self.ui.pop_group();

        chain_focus(input, &mut [
            &mut self.nickname_field,
            &mut self.matchmaker_field,
            &mut self.room_id_field,
        ]);

        None
    }

    fn process_status(&mut self, canvas: &mut Canvas) {
        match self.status.borrow() {
            Status::None => (),
            Status::Info(text) => {
                if self.whd.last_status_text != *text {
                    println!("[netcanv] (status) <info> {}", text);
                    self.whd.last_status_text = text.clone();
                }
            },
            Status::Error(text) => {
                if self.whd.last_status_text != *text {
                    println!("[netcanv] (status) <error> {}", text);
                    self.whd.last_status_text = text.clone();
                }
            }
        }

        if !matches!(self.status, Status::None) {
<<<<<<< HEAD
            self.ui.push_group((self.ui.width(), 84.0), Layout::Horizontal);
            let icon =
                match self.status {
                    Status::None => unreachable!(),
                    Status::Info(_) => &self.assets.icons.status.info,
                    Status::Error(_) => &self.assets.icons.status.error,
                };
            let color =
                match self.status {
                    Status::None => unreachable!(),
                    Status::Info(_) => self.assets.colors.text,
                    Status::Error(_) => self.assets.colors.error,
                };
            self.ui.icon(canvas, icon, color, Some((self.ui.height(), self.ui.height())));
=======
            self.ui.push_group((self.ui.width(), 24.0), Layout::Horizontal);
            let icon = match self.status {
                Status::None => unreachable!(),
                Status::Info(_) => &self.assets.icons.status.info,
                Status::Error(_) => &self.assets.icons.status.error,
            };
            let color = match self.status {
                Status::None => unreachable!(),
                Status::Info(_) => self.assets.colors.text,
                Status::Error(_) => self.assets.colors.error,
            };
            self.ui
                .icon(canvas, icon, color, Some((self.ui.height(), self.ui.height())));
>>>>>>> a7c204d9
            self.ui.space(8.0);
            self.ui
                .push_group((self.ui.remaining_width(), self.ui.height()), Layout::Freeform);
            let text = match &self.status {
                Status::None => unreachable!(),
                Status::Info(text) | Status::Error(text) => text,
            };
            self.ui.text(canvas, text, color, (AlignH::Left, AlignV::Middle));

            self.ui.pop_group();
            self.ui.pop_group();

            self.ui.push_group((self.ui.width(), 36.0), Layout::Vertical);
        } else {
            self.ui.push_group((self.ui.width(), 120.0), Layout::Vertical);
        }

        self.ui.text(canvas, format!("Netcanv {}", env!("CARGO_PKG_VERSION")).as_str(), self.assets.colors.text_field.text_hint, (AlignH::Left, AlignV::Bottom));
        self.ui.pop_group();

        self.ui.push_group((self.ui.width(), 20.0), Layout::Vertical);
        self.ui.text(canvas, format!("WallhackD {}", wallhackd::WALLHACKD_VERSION).as_str(), self.assets.colors.text_field.text_hint, (AlignH::Left, AlignV::Bottom));
        self.ui.pop_group();

    }

    fn validate_nickname(nickname: &str) -> Result<(), Status> {
        if nickname.is_empty() {
            return Err(Status::Error("Nickname must not be empty".into()))
        }
<<<<<<< HEAD
        if nickname.len() > 24 {
            return Err(Status::Error("The maximum length of a nickname is 24 characters".into()))
=======
        if nickname.len() > 16 {
            return Err(Status::Error(
                "The maximum length of a nickname is 16 characters".into(),
            ))
>>>>>>> a7c204d9
        }
        Ok(())
    }

    fn host_room(nickname: &str, matchmaker_addr_str: &str) -> Result<Peer, Status> {
        Self::validate_nickname(nickname)?;
        Ok(Peer::host(nickname, matchmaker_addr_str)?)
    }

    // [WHD] Must be here
    fn whd_host_room_with_custom_id(nickname: &str, matchmaker_addr_str: &str, room_id_str: &str) -> Result<Peer, Status> {
        if !matches!(room_id_str.len(), 1..=9) {
            return Err(Status::Error("Room ID must be a number with 1–9 digits".into()))
        }
        Self::validate_nickname(nickname)?;

        let room_id: u32 = room_id_str.parse()
            .map_err(|_| Status::Error("Room ID must be an integer".into()))?;

        Ok(Peer::whd_host_with_custom_id(nickname, matchmaker_addr_str, room_id)?)
    }

    fn join_room(nickname: &str, matchmaker_addr_str: &str, room_id_str: &str) -> Result<Peer, Status> {
        if !matches!(room_id_str.len(), 1..=9) {
            return Err(Status::Error("Room ID must be a number with 1–9 digits".into()))
        }
        Self::validate_nickname(nickname)?;
        let room_id: u32 = room_id_str
            .parse()
            .map_err(|_| Status::Error("Room ID must be an integer".into()))?;
        Ok(Peer::join(nickname, matchmaker_addr_str, room_id)?)
    }
}

impl AppState for State {
    fn process(
        &mut self,
        StateArgs {
            canvas,
            coordinate_system_helper,
            input,
        }: StateArgs,
    ) {
        canvas.clear(self.assets.colors.panel);

        if let Some(peer) = &mut self.peer {
            match peer.tick() {
                Ok(messages) =>
                    for message in messages {
                        match message {
                            Message::Error(error) => self.status = Status::Error(error.into()),
                            Message::Connected => self.connected = true,
                            _ => (),
                        }
                    },
                Err(error) => {
                    self.status = error.into();
                },
            }
        }

<<<<<<< HEAD
        self.ui.begin(get_window_size(&coordinate_system_helper), Layout::Horizontal);
=======
        self.ui
            .begin(get_window_size(&coordinate_system_helper), Layout::Freeform);
>>>>>>> a7c204d9
        self.ui.set_font(self.assets.sans.clone());
        self.ui.set_font_size(14.0);

        self.ui.pad((64.0, 64.0));

        self.ui.push_group((self.ui.width(), 384.0), Layout::Vertical);
        self.ui.align((AlignH::Left, AlignV::Top));
        self.process_header(canvas);
        self.ui.space(24.0);
        self.process_menu(canvas, input);
        self.ui.space(24.0);
        self.process_status(canvas);
        self.ui.pop_group();

        self.ui.push_group((32.0, self.ui.height()), Layout::Vertical);
        self.ui.align((AlignH::Right, AlignV::Top));
        self.whd_process_right_bar(canvas, input);
        self.ui.pop_group();
    }

    fn next_state(self: Box<Self>) -> Box<dyn AppState> {
        if self.connected {
            Box::new(paint::State::new(self.assets, self.peer.unwrap(), self.image_file))
        } else {
            self
        }
    }
}<|MERGE_RESOLUTION|>--- conflicted
+++ resolved
@@ -6,11 +6,7 @@
 use native_dialog::FileDialog;
 use skulpin::skia_safe::*;
 
-<<<<<<< HEAD
-use crate::{app::{AppState, StateArgs, paint}, assets::{ColorScheme, ColorSchemeType}, wallhackd::{self, WHDLobbyFunctions}};
-=======
-use crate::app::{paint, AppState, StateArgs};
->>>>>>> a7c204d9
+use crate::{app::{paint, AppState, StateArgs}, assets::{ColorScheme, ColorSchemeType}, wallhackd::{self, WHDLobbyFunctions}};
 use crate::assets::Assets;
 use crate::net::{Message, Peer};
 use crate::ui::*;
@@ -55,12 +51,7 @@
     // net
     status: Status,
     peer: Option<Peer>,
-<<<<<<< HEAD
-    connected: bool, // when this is true, the state is transitioned to paint::State
-
-=======
     connected: bool,             // when this is true, the state is transitioned to paint::State
->>>>>>> a7c204d9
     image_file: Option<PathBuf>, // when this is Some, the canvas is loaded from a file
 
     // wallhackd
@@ -321,17 +312,8 @@
 
         self.ui.push_group((self.ui.width(), 56.0), Layout::Freeform);
         self.ui.set_font_size(48.0);
-<<<<<<< HEAD
         self.ui.text(canvas, "NetCanv [WHD]", self.assets.colors.text, (AlignH::Left, AlignV::Middle));
 
-=======
-        self.ui.text(
-            canvas,
-            "NetCanv",
-            self.assets.colors.text,
-            (AlignH::Left, AlignV::Middle),
-        );
->>>>>>> a7c204d9
         self.ui.pop_group();
 
         self.ui
@@ -348,14 +330,9 @@
     }
 
     fn process_menu(&mut self, canvas: &mut Canvas, input: &mut Input) -> Option<Box<dyn AppState>> {
-<<<<<<< HEAD
         self.whd_process_menu_start(canvas, input);
 
         self.ui.push_group((self.ui.width(), self.ui.remaining_height()), Layout::Vertical);
-=======
-        self.ui
-            .push_group((self.ui.width(), self.ui.remaining_height()), Layout::Vertical);
->>>>>>> a7c204d9
 
         let button = ButtonArgs {
             height: 32.0,
@@ -412,21 +389,11 @@
                     "and enter it into the text field below.",
                 ]);
             self.ui.space(16.0);
-<<<<<<< HEAD
             self.ui.push_group((0.0, TextField::labelled_height(&self.ui)), Layout::Horizontal);
             self.room_id_field.with_label(&mut self.ui, canvas, input, "Room ID", TextFieldArgs {
                 hint: Some("1-9 digits"),
                 .. textfield
             });
-=======
-            self.ui
-                .push_group((0.0, TextField::labelled_height(&self.ui)), Layout::Horizontal);
-            self.room_id_field
-                .with_label(&mut self.ui, canvas, input, "Room ID", TextFieldArgs {
-                    hint: Some("4–6 digits"),
-                    ..textfield
-                });
->>>>>>> a7c204d9
             self.ui.offset((16.0, 16.0));
             if Button::with_text(&mut self.ui, canvas, input, button, "Join").clicked() {
                 match Self::join_room(
@@ -542,7 +509,6 @@
         }
 
         if !matches!(self.status, Status::None) {
-<<<<<<< HEAD
             self.ui.push_group((self.ui.width(), 84.0), Layout::Horizontal);
             let icon =
                 match self.status {
@@ -557,21 +523,6 @@
                     Status::Error(_) => self.assets.colors.error,
                 };
             self.ui.icon(canvas, icon, color, Some((self.ui.height(), self.ui.height())));
-=======
-            self.ui.push_group((self.ui.width(), 24.0), Layout::Horizontal);
-            let icon = match self.status {
-                Status::None => unreachable!(),
-                Status::Info(_) => &self.assets.icons.status.info,
-                Status::Error(_) => &self.assets.icons.status.error,
-            };
-            let color = match self.status {
-                Status::None => unreachable!(),
-                Status::Info(_) => self.assets.colors.text,
-                Status::Error(_) => self.assets.colors.error,
-            };
-            self.ui
-                .icon(canvas, icon, color, Some((self.ui.height(), self.ui.height())));
->>>>>>> a7c204d9
             self.ui.space(8.0);
             self.ui
                 .push_group((self.ui.remaining_width(), self.ui.height()), Layout::Freeform);
@@ -602,15 +553,8 @@
         if nickname.is_empty() {
             return Err(Status::Error("Nickname must not be empty".into()))
         }
-<<<<<<< HEAD
         if nickname.len() > 24 {
             return Err(Status::Error("The maximum length of a nickname is 24 characters".into()))
-=======
-        if nickname.len() > 16 {
-            return Err(Status::Error(
-                "The maximum length of a nickname is 16 characters".into(),
-            ))
->>>>>>> a7c204d9
         }
         Ok(())
     }
@@ -672,12 +616,7 @@
             }
         }
 
-<<<<<<< HEAD
         self.ui.begin(get_window_size(&coordinate_system_helper), Layout::Horizontal);
-=======
-        self.ui
-            .begin(get_window_size(&coordinate_system_helper), Layout::Freeform);
->>>>>>> a7c204d9
         self.ui.set_font(self.assets.sans.clone());
         self.ui.set_font_size(14.0);
 
