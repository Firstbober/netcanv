--- conflicted
+++ resolved
@@ -1,9 +1,7 @@
-<<<<<<< HEAD
+// The lobby app state.
+
 use std::{borrow::Borrow, error::Error};
-=======
-// The lobby app state.
-
->>>>>>> eed7584d
+
 use std::fmt::Display;
 use std::path::PathBuf;
 
@@ -17,11 +15,7 @@
 use crate::ui::*;
 use crate::util::get_window_size;
 
-<<<<<<< HEAD
-
-=======
 /// A status returned from some other part of the app.
->>>>>>> eed7584d
 #[derive(Debug)]
 enum Status {
     None,
@@ -47,7 +41,6 @@
     }
 }
 
-<<<<<<< HEAD
 pub struct WHDState {
     host_custom_room_id_expand: Expand,
     room_id_field: TextField,
@@ -60,9 +53,7 @@
     whd_accent: u8,
 }
 
-=======
 /// The lobby app state.
->>>>>>> eed7584d
 pub struct State {
     assets: Assets,
     config: UserConfig,
@@ -626,7 +617,6 @@
         Ok(Peer::host(nickname, matchmaker_addr_str)?)
     }
 
-<<<<<<< HEAD
     // [WHD] Must be here
     fn whd_host_room_with_custom_id(nickname: &str, matchmaker_addr_str: &str, room_id_str: &str) -> Result<Peer, Status> {
         if !matches!(room_id_str.len(), 1..=9) {
@@ -640,9 +630,7 @@
         Ok(Peer::whd_host_with_custom_id(nickname, matchmaker_addr_str, room_id)?)
     }
 
-=======
     /// Establishes a connection to the matchmaker and joins an existing room.
->>>>>>> eed7584d
     fn join_room(nickname: &str, matchmaker_addr_str: &str, room_id_str: &str) -> Result<Peer, Status> {
         if !matches!(room_id_str.len(), 1..=9) {
             return Err(Status::Error("Room ID must be a number with 1–9 digits".into()))
