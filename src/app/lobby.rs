--- conflicted
+++ resolved
@@ -275,46 +275,42 @@
             }
 
             if self.whd.whd_accent > 0 {
-                self.assets.colors = match self.whd.whd_accent {
-                    1 => ColorScheme::whd_accent(Color::new(0xffF44336)),
-                    2 => ColorScheme::whd_accent(Color::new(0xffFF5722)),
-                    3 => ColorScheme::whd_accent(Color::new(0xff8BC34A)),
-                    4 => ColorScheme::whd_accent(Color::new(0xff2196F3)),
-                    5 => ColorScheme::whd_accent(Color::new(0xffFFEB3B)),
-                    _ => ColorScheme::whd_accent(Color::new(0xff3F51B5))
-                }
+                let color = match self.whd.whd_accent {
+                    1 => 0xffF44336,
+                    2 => 0xffFF5722,
+                    3 => 0xff8BC34A,
+                    4 => 0xff2196F3,
+                    5 => 0xffFFEB3B,
+                    _ => 0xff3F51B5
+                };
+
+                self.assets.colors = ColorScheme::whd_accent(Color::new(color));
+
+                self.config.ui.color_scheme = config::ColorScheme::WHDAccent;
+                self.config.ui.whd_accent_color = Some(format!("{:x}", color));
             } else {
                 self.assets.colors = ColorScheme::dark();
-            }
+                self.config.ui.color_scheme = config::ColorScheme::Dark;
+            }
+
+            self.save_config();
         }
     }
 }
 
 impl State {
-<<<<<<< HEAD
-    pub fn new(assets: Assets, error: Option<&str>) -> Self {
-        let username = assets.whd_commandline.username.clone().unwrap_or("Anon".to_owned());
-        let mm_addr = assets.whd_commandline.matchmaker_addr.clone().unwrap_or("localhost:62137".to_owned());
-        let roomid = assets.whd_commandline.roomid.clone().unwrap_or("".to_owned());
-
-=======
     pub fn new(assets: Assets, config: UserConfig, error: Option<&str>) -> Self {
         let nickname_field = TextField::new(Some(&config.lobby.nickname));
         let matchmaker_field = TextField::new(Some(&config.lobby.matchmaker));
->>>>>>> a63b52ae
+        let roomid = assets.whd_commandline.roomid.clone().unwrap_or("".to_owned());
+
         Self {
             assets,
             config,
             ui: Ui::new(),
-<<<<<<< HEAD
-            nickname_field: TextField::new(Some(username.as_str())),
-            matchmaker_field: TextField::new(Some(mm_addr.as_str())),
-            room_id_field: TextField::new(Some(roomid.as_str())),
-=======
             nickname_field,
             matchmaker_field,
-            room_id_field: TextField::new(None),
->>>>>>> a63b52ae
+            room_id_field: TextField::new(Some(roomid.as_str())),
             join_expand: Expand::new(true),
             host_expand: Expand::new(false),
             status: match error {
@@ -698,11 +694,13 @@
             self.config.ui.color_scheme = match self.config.ui.color_scheme {
                 config::ColorScheme::Light => config::ColorScheme::Dark,
                 config::ColorScheme::Dark => config::ColorScheme::Light,
+                config::ColorScheme::WHDAccent => config::ColorScheme::Dark
             };
             self.save_config();
             match self.config.ui.color_scheme {
                 config::ColorScheme::Light => self.assets.colors = ColorScheme::light(),
                 config::ColorScheme::Dark => self.assets.colors = ColorScheme::dark(),
+                config::ColorScheme::WHDAccent => self.assets.colors = ColorScheme::dark()
             }
         }
 
