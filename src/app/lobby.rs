use std::error::Error;
use std::fmt::Display;
use std::net::SocketAddr;
use std::path::PathBuf;

use native_dialog::FileDialog;
use skulpin::skia_safe::*;

use crate::app::{AppState, StateArgs, paint};
use crate::assets::Assets;
use crate::ui::*;
use crate::util::get_window_size;
use crate::net::{Message, Peer};

#[derive(Debug)]
enum Status {
    None,
    Info(String),
    Error(String),
}

impl<T: Error + Display> From<T> for Status {
    fn from(error: T) -> Self {
        Self::Error(format!("{}", error))
    }
}

pub struct WallhackDState {
    host_custom_room_id_expand: Expand,
    room_id_field: TextField
}

pub struct State {
    assets: Assets,
    ui: Ui,

    // UI elements

    nickname_field: TextField,
    matchmaker_field: TextField,
    room_id_field: TextField,

    join_expand: Expand,
    host_expand: Expand,

    // net
    status: Status,
    peer: Option<Peer>,
    connected: bool, // when this is true, the state is transitioned to paint::State
<<<<<<< HEAD

    // wallhackd

    wallhackd: WallhackDState
=======
    image_file: Option<PathBuf>, // when this is Some, the canvas is loaded from a file
>>>>>>> c7d5a1b5
}

impl State {

    pub fn new(assets: Assets, error: Option<&str>) -> Self {
        Self {
            assets,
            ui: Ui::new(),
            nickname_field: TextField::new(Some("[tWHD] Anon")),
            matchmaker_field: TextField::new(Some("localhost:62137")),
            room_id_field: TextField::new(None),
            join_expand: Expand::new(true),
            host_expand: Expand::new(false),
            status: match error {
                Some(err) => Status::Error(err.into()),
                None => Status::None,
            },
            peer: None,
            connected: false,
<<<<<<< HEAD

            wallhackd: WallhackDState {
                host_custom_room_id_expand: Expand::new(false),
                room_id_field: TextField::new(None)
            }
=======
            image_file: None,
>>>>>>> c7d5a1b5
        }
    }

    fn process_header(&mut self, canvas: &mut Canvas) {
        self.ui.push_group((self.ui.width(), 72.0), Layout::Vertical);

        self.ui.push_group((self.ui.width(), 56.0), Layout::Freeform);
        self.ui.set_font_size(48.0);
        self.ui.text(canvas, "NetCanv WalLhAcK-d", self.assets.colors.text, (AlignH::Left, AlignV::Middle));

        self.ui.pop_group();

        self.ui.push_group((self.ui.width(), self.ui.remaining_height()), Layout::Freeform);
        self.ui.text(
            canvas,
            "by Firstbober. Welcome! Host a room or join an existing one to start painting.",
            self.assets.colors.text,
            (AlignH::Left, AlignV::Middle),
        );
        self.ui.pop_group();

        self.ui.pop_group();
    }

    fn process_menu(&mut self, canvas: &mut Canvas, input: &mut Input) -> Option<Box<dyn AppState>> {
        self.ui.push_group((self.ui.width(), self.ui.remaining_height()), Layout::Vertical);

        let button = ButtonArgs {
            height: 32.0,
            colors: &self.assets.colors.button,
        };
        let textfield = TextFieldArgs {
            width: 160.0,
            colors: &self.assets.colors.text_field,
            hint: None,
        };
        let expand = ExpandArgs {
            label: "",
            font_size: 22.0,
            icons: &self.assets.icons.expand,
            colors: &self.assets.colors.expand,
        };

        // nickname, matchmaker
        self.ui.push_group((self.ui.width(), TextField::labelled_height(&self.ui)), Layout::Horizontal);
        self.nickname_field.with_label(&mut self.ui, canvas, input, "Nickname", TextFieldArgs {
            hint: Some("Name shown to others"),
            .. textfield
        });
        self.ui.space(16.0);
        self.matchmaker_field.with_label(&mut self.ui, canvas, input, "Matchmaker", TextFieldArgs {
            hint: Some("IP address"),
            .. textfield
        });
        self.ui.pop_group();
        self.ui.space(32.0);

        // join room
        if self.join_expand.process(&mut self.ui, canvas, input, ExpandArgs {
            label: "Join an existing room",
            .. expand
        })
            .mutually_exclude(&mut self.host_expand)
            .expanded()
        {
            self.ui.push_group(self.ui.remaining_size(), Layout::Vertical);
            self.ui.offset((32.0, 8.0));

            self.ui.paragraph(canvas, self.assets.colors.text, AlignH::Left, None, &[
                "Ask your friend for the Room ID",
                "and enter it into the text field below."
            ]);
            self.ui.space(16.0);
            self.ui.push_group((0.0, TextField::labelled_height(&self.ui)), Layout::Horizontal);
            self.room_id_field.with_label(&mut self.ui, canvas, input, "Room ID", TextFieldArgs {
                hint: Some("1-9 digits"),
                .. textfield
            });
            self.ui.offset((16.0, 16.0));
            if Button::with_text(&mut self.ui, canvas, input, button, "Join").clicked() {
                match Self::join_room(
                    self.nickname_field.text(),
                    self.matchmaker_field.text(),
                    self.room_id_field.text()
                ) {
                    Ok(peer) => {
                        self.peer = Some(peer);
                        self.status = Status::None;
                    },
                    Err(status) => self.status = status,
                }
            }
            self.ui.pop_group();

            self.ui.fit();
            self.ui.pop_group();
        }
        self.ui.space(16.0);

        // host room
        if self.host_expand.process(&mut self.ui, canvas, input, ExpandArgs {
            label: "Host a new room",
            .. expand
        })
            .mutually_exclude(&mut self.join_expand)
            .mutually_exclude(&mut self.wallhackd.host_custom_room_id_expand)
            .expanded()
        {
            self.ui.push_group(self.ui.remaining_size(), Layout::Vertical);
            self.ui.offset((32.0, 8.0));

            self.ui.paragraph(canvas, self.assets.colors.text, AlignH::Left, None, &[
                "Create a blank canvas, or load an existing one from file,",
                "and share the Room ID with your friends.",
            ]);
            self.ui.space(16.0);

            macro_rules! host_room {
                () => {
                    match Self::host_room(self.nickname_field.text(), self.matchmaker_field.text()) {
                        Ok(peer) => {
                            self.peer = Some(peer);
                            self.status = Status::None;
                        },
                        Err(status) => self.status = status,
                    }
                };
            }

            self.ui.push_group((self.ui.remaining_width(), 32.0), Layout::Horizontal);
            if Button::with_text(&mut self.ui, canvas, input, button, "Host").clicked() {
                host_room!();
            }
            self.ui.space(8.0);
            if Button::with_text(&mut self.ui, canvas, input, button, "from File").clicked() {
                match FileDialog::new()
                    .set_filename("canvas.png")
                    .add_filter(
                        "Supported image files",
                        &[
                            "png",
                            "jpg", "jpeg", "jfif",
                            "gif",
                            "bmp",
                            "tif", "tiff",
                            "webp",
                            "avif",
                            "pnm",
                            "tga",
                        ])
                    .show_open_single_file()
                {
                    Ok(Some(path)) => {
                        self.image_file = Some(path);
                        host_room!();
                    },
                    Err(error) => self.status = Status::from(error),
                    _ => (),
                }
            }
            self.ui.pop_group();

            self.ui.fit();
            self.ui.pop_group();
        }

        self.ui.space(16.0);

        // wallhackd host room with custom id
        if self.wallhackd.host_custom_room_id_expand.process(&mut self.ui, canvas, input, ExpandArgs {
            label: "[WHD] Host a new room with custom ID",
            .. expand
        })
            .mutually_exclude(&mut self.join_expand)
            .mutually_exclude(&mut self.host_expand)
            .expanded()
        {
            self.ui.push_group(self.ui.remaining_size(), Layout::Vertical);
            self.ui.offset((32.0, 8.0));

            self.ui.paragraph(canvas, self.assets.colors.text, AlignH::Left, None, &[
                "Create a blank canvas, or load one from file.",
                "WallhackD Matchmaker provides function for rooms with custom ID's,",
                "please enter one to start."
            ]);
            self.ui.space(16.0);
            self.ui.push_group((0.0, TextField::labelled_height(&self.ui)), Layout::Horizontal);
            self.wallhackd.room_id_field.with_label(&mut self.ui, canvas, input, "Room ID", TextFieldArgs {
                hint: Some("1-9 digits"),
                .. textfield
            });
            self.ui.offset((16.0, 16.0));
            if Button::with_text(&mut self.ui, canvas, input, button, "Host").clicked() {
                match Self::whd_host_room_with_custom_id(
                    self.nickname_field.text(),
                    self.matchmaker_field.text(),
                    self.wallhackd.room_id_field.text()
                ) {
                    Ok(peer) => {
                        self.peer = Some(peer);
                        self.status = Status::None;
                    },
                    Err(status) => self.status = status,
                }
            }
            self.ui.pop_group();

            self.ui.fit();
            self.ui.pop_group();
        }

        self.ui.pop_group();

        chain_focus(input, &mut [
            &mut self.nickname_field,
            &mut self.matchmaker_field,
            &mut self.room_id_field,
        ]);

        None
    }

    fn process_status(&mut self, canvas: &mut Canvas) {
        if !matches!(self.status, Status::None) {
            self.ui.push_group((self.ui.width(), 24.0), Layout::Horizontal);
            let icon =
                match self.status {
                    Status::None => unreachable!(),
                    Status::Info(_) => &self.assets.icons.status.info,
                    Status::Error(_) => &self.assets.icons.status.error,
                };
            let color =
                match self.status {
                    Status::None => unreachable!(),
                    Status::Info(_) => self.assets.colors.text,
                    Status::Error(_) => self.assets.colors.error,
                };
            self.ui.icon(canvas, icon, color, Some((self.ui.height(), self.ui.height())));
            self.ui.space(8.0);
            self.ui.push_group((self.ui.remaining_width(), self.ui.height()), Layout::Freeform);
            let text =
                match &self.status {
                    Status::None => unreachable!(),
                    Status::Info(text) | Status::Error(text) => text,
                };
            self.ui.text(canvas, text, color, (AlignH::Left, AlignV::Middle));
            self.ui.pop_group();
            self.ui.pop_group();
        }
    }

    fn validate_nickname(nickname: &str) -> Result<(), Status> {
        if nickname.is_empty() {
            return Err(Status::Error("Nickname must not be empty".into()))
        }
        if nickname.len() > 16 {
            return Err(Status::Error("The maximum length of a nickname is 16 characters".into()))
        }
        Ok(())
    }

    fn host_room(nickname: &str, matchmaker_addr_str: &str) -> Result<Peer, Status> {
        Self::validate_nickname(nickname)?;
        Ok(Peer::host(nickname, matchmaker_addr_str)?)
    }

    fn whd_host_room_with_custom_id(nickname: &str, matchmaker_addr_str: &str, room_id_str: &str) -> Result<Peer, Status> {
        if !matches!(room_id_str.len(), 1..=9) {
            return Err(Status::Error("Room ID must be a number with 1–9 digits".into()))
        }
        Self::validate_nickname(nickname)?;

        let room_id: u32 = room_id_str.parse()
            .map_err(|_| Status::Error("Room ID must be an integer".into()))?;

        Ok(Peer::whd_host_with_custom_id(nickname, matchmaker_addr_str, room_id)?)
    }

    fn join_room(nickname: &str, matchmaker_addr_str: &str, room_id_str: &str) -> Result<Peer, Status> {
        if !matches!(room_id_str.len(), 1..=9) {
            return Err(Status::Error("Room ID must be a number with 1–9 digits".into()))
        }
        Self::validate_nickname(nickname)?;
        let room_id: u32 = room_id_str.parse()
            .map_err(|_| Status::Error("Room ID must be an integer".into()))?;
        Ok(Peer::join(nickname, matchmaker_addr_str, room_id)?)
    }

}

impl AppState for State {

    fn process(
        &mut self,
        StateArgs {
            canvas,
            coordinate_system_helper,
            input,
        }: StateArgs,
    ) {
        canvas.clear(self.assets.colors.panel);

        if let Some(peer) = &mut self.peer {
            match peer.tick() {
                Ok(messages) => for message in messages {
                    match message {
                        Message::Error(error) => self.status = Status::Error(error.into()),
                        Message::Connected => self.connected = true,
                        _ => (),
                    }
                },
                Err(error) => {
                    self.status = error.into();
                },
            }
        }

        self.ui.begin(get_window_size(&coordinate_system_helper), Layout::Freeform);
        self.ui.set_font(self.assets.sans.clone());
        self.ui.set_font_size(14.0);

        self.ui.pad((64.0, 64.0));

        self.ui.push_group((self.ui.width(), 384.0), Layout::Vertical);
        self.ui.align((AlignH::Left, AlignV::Middle));
        self.process_header(canvas);
        self.ui.space(24.0);
        self.process_menu(canvas, input);
        self.ui.space(24.0);
        self.process_status(canvas);
        self.ui.pop_group();
    }

    fn next_state(self: Box<Self>) -> Box<dyn AppState> {
        if self.connected {
            Box::new(paint::State::new(self.assets, self.peer.unwrap(), self.image_file))
        } else {
            self
        }
    }

}<|MERGE_RESOLUTION|>--- conflicted
+++ resolved
@@ -47,14 +47,12 @@
     status: Status,
     peer: Option<Peer>,
     connected: bool, // when this is true, the state is transitioned to paint::State
-<<<<<<< HEAD
+
+    image_file: Option<PathBuf>, // when this is Some, the canvas is loaded from a file
 
     // wallhackd
 
-    wallhackd: WallhackDState
-=======
-    image_file: Option<PathBuf>, // when this is Some, the canvas is loaded from a file
->>>>>>> c7d5a1b5
+    wallhackd: WallhackDState,
 }
 
 impl State {
@@ -74,15 +72,13 @@
             },
             peer: None,
             connected: false,
-<<<<<<< HEAD
+
+            image_file: None,
 
             wallhackd: WallhackDState {
                 host_custom_room_id_expand: Expand::new(false),
                 room_id_field: TextField::new(None)
             }
-=======
-            image_file: None,
->>>>>>> c7d5a1b5
         }
     }
 
@@ -275,17 +271,52 @@
                 .. textfield
             });
             self.ui.offset((16.0, 16.0));
+
+            macro_rules! host_room {
+                () => {
+                    match Self::whd_host_room_with_custom_id(
+                        self.nickname_field.text(),
+                        self.matchmaker_field.text(),
+                        self.wallhackd.room_id_field.text()
+                    ) {
+                        Ok(peer) => {
+                            self.peer = Some(peer);
+                            self.status = Status::None;
+                        },
+                        Err(status) => self.status = status,
+                    }
+                };
+            }
+
             if Button::with_text(&mut self.ui, canvas, input, button, "Host").clicked() {
-                match Self::whd_host_room_with_custom_id(
-                    self.nickname_field.text(),
-                    self.matchmaker_field.text(),
-                    self.wallhackd.room_id_field.text()
-                ) {
-                    Ok(peer) => {
-                        self.peer = Some(peer);
-                        self.status = Status::None;
+                host_room!();
+            }
+
+            self.ui.space(8.0);
+            if Button::with_text(&mut self.ui, canvas, input, button, "from File").clicked() {
+                match FileDialog::new()
+                    .set_filename("canvas.png")
+                    .add_filter(
+                        "Supported image files",
+                        &[
+                            "png",
+                            "jpg", "jpeg", "jfif",
+                            "gif",
+                            "bmp",
+                            "tif", "tiff",
+                            "webp",
+                            "avif",
+                            "pnm",
+                            "tga",
+                        ])
+                    .show_open_single_file()
+                {
+                    Ok(Some(path)) => {
+                        self.image_file = Some(path);
+                        host_room!();
                     },
-                    Err(status) => self.status = status,
+                    Err(error) => self.status = Status::from(error),
+                    _ => (),
                 }
             }
             self.ui.pop_group();
