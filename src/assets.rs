use std::borrow::Borrow;

use skulpin::skia_safe::*;

use crate::{wallhackd};

use crate::ui::{ButtonColors, ExpandColors, ExpandIcons, TextFieldColors};
use crate::util::{new_rc_font, RcFont};

const SANS_TTF: &[u8] = include_bytes!("assets/fonts/Barlow-Medium.ttf");
const SANS_BOLD_TTF: &[u8] = include_bytes!("assets/fonts/Barlow-Bold.ttf");

const CHEVRON_RIGHT_SVG: &[u8] = include_bytes!("assets/icons/chevron-right.svg");
const CHEVRON_DOWN_SVG: &[u8] = include_bytes!("assets/icons/chevron-down.svg");
const INFO_SVG: &[u8] = include_bytes!("assets/icons/info.svg");
const ERROR_SVG: &[u8] = include_bytes!("assets/icons/error.svg");
const SAVE_SVG: &[u8] = include_bytes!("assets/icons/save.svg");
const DARK_MODE_SVG: &[u8] = include_bytes!("assets/icons/dark-mode.svg");
const LIGHT_MODE_SVG: &[u8] = include_bytes!("assets/icons/light-mode.svg");

// [WHD]

const ADD_PHOTO_ALTERNATE: &[u8] = include_bytes!("assets/icons/add-photo-alternate.svg");
const REPLAY: &[u8] = include_bytes!("assets/icons/replay.svg");

const DARK_MODE: &[u8] = include_bytes!("assets/icons/dark-mode.svg");
const LIGHT_MODE: &[u8] = include_bytes!("assets/icons/light-mode.svg");

const ARROW_BACK: &[u8] = include_bytes!("assets/icons/arrow-back.svg");
const ARROW_FORWARD: &[u8] = include_bytes!("assets/icons/arrow-forward.svg");

const WALLHACKD: &[u8] = include_bytes!("assets/icons/wallhackd.svg");

const PIN_DROP: &[u8] = include_bytes!("assets/icons/pin-drop.svg");
const CLOSE: &[u8] = include_bytes!("assets/icons/close.svg");
const PALETTE: &[u8] = include_bytes!("assets/icons/palette.svg");
const MESSAGE: &[u8] = include_bytes!("assets/icons/message.svg");
const PERSON_PIN_CIRCLE: &[u8] = include_bytes!("assets/icons/person-pin-circle.svg");

// [WHD]

pub enum ColorSchemeType {
    Light,
    Dark
}

pub struct ColorScheme {
    pub text: Color,
    pub panel: Color,
    pub panel2: Color,
    pub separator: Color,
    pub error: Color,

    pub button: ButtonColors,
    pub tool_button: ButtonColors,
    pub expand: ExpandColors,
    pub slider: Color,
    pub text_field: TextFieldColors,

<<<<<<< HEAD
    pub scheme_type: ColorSchemeType
=======
    pub titlebar: TitlebarColors,
>>>>>>> 6b77e6a9
}

pub struct StatusIcons {
    pub info: Image,
    pub error: Image,
}

pub struct FileIcons {
    pub save: Image,
}

<<<<<<< HEAD
pub struct WHDIcons {
    pub load_image: Image,
    pub draw_it_again: Image,

    pub dark_mode: Image,
    pub light_mode: Image,

    pub forward: Image,
    pub backwards: Image,

    pub wallhackd: Image,

    pub pin_drop: Image,
    pub close: Image,
    pub palette: Image,
    pub message: Image,
    pub person_pin_circle: Image
=======
pub struct ColorSwitcherIcons {
    pub dark: Image,
    pub light: Image,
>>>>>>> 6b77e6a9
}

pub struct Icons {
    pub expand: ExpandIcons,
    pub status: StatusIcons,
    pub file: FileIcons,
<<<<<<< HEAD
    pub whd: WHDIcons
=======
    pub color_switcher: ColorSwitcherIcons,
>>>>>>> 6b77e6a9
}

pub struct Assets {
    pub sans: RcFont,
    pub sans_bold: RcFont,

    pub colors: ColorScheme,
    pub icons: Icons,

<<<<<<< HEAD
    pub whd_commandline: wallhackd::WHDCommandLine
=======
    pub dark_mode: bool,
>>>>>>> 6b77e6a9
}

impl Assets {
    fn load_icon(data: &[u8]) -> Image {
        use usvg::{FitTo, NodeKind, Tree};

        let tree = Tree::from_data(data, &Default::default()).expect("error while loading the SVG file");
        let size = match *tree.root().borrow() {
            NodeKind::Svg(svg) => svg.size,
            _ => panic!("the root node of the SVG is not <svg/>"),
        };
        let mut pixmap = tiny_skia::Pixmap::new(size.width() as u32, size.height() as u32).unwrap();
        resvg::render(&tree, FitTo::Original, pixmap.as_mut());

        let image_info = ImageInfo::new(
            (size.width() as i32, size.height() as i32),
            ColorType::RGBA8888,
            AlphaType::Premul,
            ColorSpace::new_srgb(),
        );
        let stride = pixmap.width() as usize * 4;
        Image::from_raster_data(&image_info, Data::new_copy(pixmap.data()), stride).unwrap()
    }

    pub fn new(colors: ColorScheme) -> Self {
        Self {
            sans: new_rc_font(SANS_TTF, 14.0),
            sans_bold: new_rc_font(SANS_BOLD_TTF, 14.0),
            colors,
            icons: Icons {
                expand: ExpandIcons {
                    expand: Self::load_icon(CHEVRON_RIGHT_SVG),
                    shrink: Self::load_icon(CHEVRON_DOWN_SVG),
                },
                status: StatusIcons {
                    info: Self::load_icon(INFO_SVG),
                    error: Self::load_icon(ERROR_SVG),
                },
                file: FileIcons {
                    save: Self::load_icon(SAVE_SVG),
                },
<<<<<<< HEAD
                whd: WHDIcons {
                    load_image: Self::load_icon(ADD_PHOTO_ALTERNATE),
                    draw_it_again: Self::load_icon(REPLAY),

                    dark_mode: Self::load_icon(DARK_MODE),
                    light_mode: Self::load_icon(LIGHT_MODE),

                    forward: Self::load_icon(ARROW_FORWARD),
                    backwards: Self::load_icon(ARROW_BACK),

                    wallhackd: Self::load_icon(WALLHACKD),

                    pin_drop: Self::load_icon(PIN_DROP),
                    close: Self::load_icon(CLOSE),
                    palette: Self::load_icon(PALETTE),
                    message: Self::load_icon(MESSAGE),
                    person_pin_circle: Self::load_icon(PERSON_PIN_CIRCLE)
                }
            },

            whd_commandline: wallhackd::WHDCommandLine {
                headless_client: false,
                headless_host: false,

                username: None,
                matchmaker_addr: None,
                roomid: None,

                save_canvas: None,
                load_canvas: None,
            }
=======
                color_switcher: ColorSwitcherIcons {
                    dark: Self::load_icon(DARK_MODE_SVG),
                    light: Self::load_icon(LIGHT_MODE_SVG),
                },
            },

            dark_mode: false,
>>>>>>> 6b77e6a9
        }
    }
    pub fn whd_add_commandline(&mut self, cmd: wallhackd::WHDCommandLine) {
        self.whd_commandline = cmd;
    }
}

impl ColorScheme {
    pub fn light() -> Self {
        let tooltip_bg = Color::new(0xff000000);
        let tooltip_text = Color::new(0xffeeeeee);

        Self {
            text: Color::new(0xff000000),
            panel: Color::new(0xffeeeeee),
            panel2: Color::new(0xffffffff),
            separator: Color::new(0xff202020),
            error: Color::new(0xff7f0000),

            button: ButtonColors {
                outline: Color::new(0x40000000),
                text: Color::new(0xff000000),
                hover: Color::new(0x20000000),
                pressed: Color::new(0x50000000),

                whd_tooltip_bg: tooltip_bg,
                whd_tooltip_text: tooltip_text
            },
            tool_button: ButtonColors {
                outline: Color::new(0x00000000),
                text: Color::new(0xff000000),
                hover: Color::new(0x20000000),
                pressed: Color::new(0x50000000),

                whd_tooltip_bg: tooltip_bg,
                whd_tooltip_text: tooltip_text
            },
            slider: Color::new(0xff000000),
            expand: ExpandColors {
                icon: Color::new(0xff000000),
                text: Color::new(0xff000000),
                hover: Color::new(0x30000000),
                pressed: Color::new(0x60000000),
            },
            text_field: TextFieldColors {
                outline: Color::new(0xff808080),
                outline_focus: Color::new(0xff303030),
                fill: Color::new(0xffffffff),
                text: Color::new(0xff000000),
                text_hint: Color::new(0x7f000000),
                label: Color::new(0xff000000),
            },
<<<<<<< HEAD

            scheme_type: ColorSchemeType::Light
        }
    }

    pub fn whd_dark() -> Self {
        let accent = 0xffF57C00;

        let tooltip_bg = Color::new(0xfff2f2ec);
        let tooltip_text = Color::new(0xc50f1214);

        Self {
            text: Color::new(0xfff2f2ec),
            panel: Color::new(0xc50f1214),
            panel2: Color::new(0xffffffff),
            separator: Color::new(0xffFF5722),
            error: Color::new(0xffF44336),

            button: ButtonColors {
                outline: Color::new(accent),
                text: Color::new(accent),
                hover: Color::new(0x30ffffff),
                pressed: Color::new(0x60000000),

                whd_tooltip_bg: tooltip_bg,
                whd_tooltip_text: tooltip_text
            },
            tool_button: ButtonColors {
                outline: Color::new(0x00000000),
                text: Color::new(0xfff2f2ec),
                hover: Color::new(0x30ffffff),
                pressed: Color::new(0x60000000),

                whd_tooltip_bg: tooltip_bg,
                whd_tooltip_text: tooltip_text
            },
            slider: Color::new(accent),
            expand: ExpandColors {
                icon: Color::new(accent),
                text: Color::new(0xfff2f2ec),
                hover: Color::new(accent),
                pressed: Color::new(0x60000000),
            },
            text_field: TextFieldColors {
                outline: Color::new(0xff3b3f44),
                outline_focus: Color::new(0xffd4d4d4),
                fill: Color::new(0xff191b1f),
                text: Color::new(0xfff2f2ec),
                text_hint: Color::new(0xffbababa),
                label: Color::new(0xfff2f2ec),
            },

            scheme_type: ColorSchemeType::Dark
=======
            titlebar: TitlebarColors {
                titlebar: Color::new(0xffffffff),
                separator: Color::new(0x7f000000),
                text: Color::new(0xff000000),

                foreground_hover: Color::new(0xffeeeeee),
                button: Color::new(0xff000000),
            },
        }
    }

    pub fn dark() -> Self {
        Self {
            text: Color::new(0xffb7b7b7),
            panel: Color::new(0xff1f1f1f),
            panel2: Color::new(0xffffffff),
            separator: Color::new(0xff202020),
            error: Color::new(0xfffc9292),

            button: ButtonColors {
                outline: Color::new(0xff444444),
                text: Color::new(0xffd2d2d2),
                hover: Color::new(0x20ffffff),
                pressed: Color::new(0x10ffffff),
            },
            tool_button: ButtonColors {
                outline: Color::new(0x00000000),
                text: Color::new(0xffb7b7b7),
                hover: Color::new(0x20ffffff),
                pressed: Color::new(0x10ffffff),
            },
            slider: Color::new(0xff979797),
            expand: ExpandColors {
                icon: Color::new(0xffb7b7b7),
                text: Color::new(0xffb7b7b7),
                hover: Color::new(0x60ffffff),
                pressed: Color::new(0x30ffffff),
            },
            text_field: TextFieldColors {
                outline: Color::new(0xff595959),
                outline_focus: Color::new(0xff9a9a9a),
                fill: Color::new(0xff383838),
                text: Color::new(0xffd5d5d5),
                text_hint: Color::new(0x7f939393),
                label: Color::new(0xffd5d5d5),
            },
            titlebar: TitlebarColors {
                titlebar: Color::new(0xff383838),
                separator: Color::new(0x7f939393),
                text: Color::new(0xffd5d5d5),

                foreground_hover: Color::new(0xff1f1f1f),
                button: Color::new(0xffb7b7b7),
            },
        }
    }
}

pub struct TitlebarColors {
    pub titlebar: Color,
    pub separator: Color,
    pub text: Color,

    pub foreground_hover: Color,
    pub button: Color,
}

#[cfg(target_family = "unix")]
use winit::platform::unix::*;

#[cfg(target_family = "unix")]
fn winit_argb_from_skia_color(color: Color) -> ARGBColor {
    ARGBColor {
        a: color.a(),
        r: color.r(),
        g: color.g(),
        b: color.b(),
    }
}

#[cfg(target_family = "unix")]
impl Theme for ColorScheme {
    fn element_color(&self, element: Element, window_active: bool) -> ARGBColor {
        match element {
            Element::Bar => winit_argb_from_skia_color(self.titlebar.titlebar),
            Element::Separator => winit_argb_from_skia_color(self.titlebar.separator),
            Element::Text => winit_argb_from_skia_color(self.titlebar.text),
        }
    }

    fn button_color(&self, button: Button, state: ButtonState, foreground: bool, _window_active: bool) -> ARGBColor {
        let color = match button {
            Button::Close => winit_argb_from_skia_color(self.error),
            Button::Maximize => winit_argb_from_skia_color(self.titlebar.button),
            Button::Minimize => winit_argb_from_skia_color(self.titlebar.button),
        };

        if foreground {
            if state == ButtonState::Hovered {
                return winit_argb_from_skia_color(self.titlebar.foreground_hover)
            } else {
                return winit_argb_from_skia_color(self.titlebar.text)
            }
        }

        match state {
            ButtonState::Disabled => winit_argb_from_skia_color(self.titlebar.separator),
            ButtonState::Hovered => color,
            ButtonState::Idle => winit_argb_from_skia_color(self.titlebar.titlebar),
>>>>>>> 6b77e6a9
        }
    }
}<|MERGE_RESOLUTION|>--- conflicted
+++ resolved
@@ -1,8 +1,6 @@
-use std::borrow::Borrow;
-
 use skulpin::skia_safe::*;
 
-use crate::{wallhackd};
+use crate::wallhackd;
 
 use crate::ui::{ButtonColors, ExpandColors, ExpandIcons, TextFieldColors};
 use crate::util::{new_rc_font, RcFont};
@@ -41,7 +39,7 @@
 
 pub enum ColorSchemeType {
     Light,
-    Dark
+    Dark,
 }
 
 pub struct ColorScheme {
@@ -57,11 +55,7 @@
     pub slider: Color,
     pub text_field: TextFieldColors,
 
-<<<<<<< HEAD
-    pub scheme_type: ColorSchemeType
-=======
     pub titlebar: TitlebarColors,
->>>>>>> 6b77e6a9
 }
 
 pub struct StatusIcons {
@@ -73,7 +67,6 @@
     pub save: Image,
 }
 
-<<<<<<< HEAD
 pub struct WHDIcons {
     pub load_image: Image,
     pub draw_it_again: Image,
@@ -90,23 +83,21 @@
     pub close: Image,
     pub palette: Image,
     pub message: Image,
-    pub person_pin_circle: Image
-=======
+    pub person_pin_circle: Image,
+}
+
 pub struct ColorSwitcherIcons {
     pub dark: Image,
     pub light: Image,
->>>>>>> 6b77e6a9
 }
 
 pub struct Icons {
     pub expand: ExpandIcons,
     pub status: StatusIcons,
     pub file: FileIcons,
-<<<<<<< HEAD
-    pub whd: WHDIcons
-=======
+
+    pub whd: WHDIcons,
     pub color_switcher: ColorSwitcherIcons,
->>>>>>> 6b77e6a9
 }
 
 pub struct Assets {
@@ -116,11 +107,8 @@
     pub colors: ColorScheme,
     pub icons: Icons,
 
-<<<<<<< HEAD
-    pub whd_commandline: wallhackd::WHDCommandLine
-=======
+    pub whd_commandline: wallhackd::WHDCommandLine,
     pub dark_mode: bool,
->>>>>>> 6b77e6a9
 }
 
 impl Assets {
@@ -162,7 +150,6 @@
                 file: FileIcons {
                     save: Self::load_icon(SAVE_SVG),
                 },
-<<<<<<< HEAD
                 whd: WHDIcons {
                     load_image: Self::load_icon(ADD_PHOTO_ALTERNATE),
                     draw_it_again: Self::load_icon(REPLAY),
@@ -179,8 +166,12 @@
                     close: Self::load_icon(CLOSE),
                     palette: Self::load_icon(PALETTE),
                     message: Self::load_icon(MESSAGE),
-                    person_pin_circle: Self::load_icon(PERSON_PIN_CIRCLE)
-                }
+                    person_pin_circle: Self::load_icon(PERSON_PIN_CIRCLE),
+                },
+                color_switcher: ColorSwitcherIcons {
+                    dark: Self::load_icon(DARK_MODE_SVG),
+                    light: Self::load_icon(LIGHT_MODE_SVG),
+                },
             },
 
             whd_commandline: wallhackd::WHDCommandLine {
@@ -193,16 +184,9 @@
 
                 save_canvas: None,
                 load_canvas: None,
-            }
-=======
-                color_switcher: ColorSwitcherIcons {
-                    dark: Self::load_icon(DARK_MODE_SVG),
-                    light: Self::load_icon(LIGHT_MODE_SVG),
-                },
             },
 
             dark_mode: false,
->>>>>>> 6b77e6a9
         }
     }
     pub fn whd_add_commandline(&mut self, cmd: wallhackd::WHDCommandLine) {
@@ -229,7 +213,7 @@
                 pressed: Color::new(0x50000000),
 
                 whd_tooltip_bg: tooltip_bg,
-                whd_tooltip_text: tooltip_text
+                whd_tooltip_text: tooltip_text,
             },
             tool_button: ButtonColors {
                 outline: Color::new(0x00000000),
@@ -238,7 +222,7 @@
                 pressed: Color::new(0x50000000),
 
                 whd_tooltip_bg: tooltip_bg,
-                whd_tooltip_text: tooltip_text
+                whd_tooltip_text: tooltip_text,
             },
             slider: Color::new(0xff000000),
             expand: ExpandColors {
@@ -255,61 +239,6 @@
                 text_hint: Color::new(0x7f000000),
                 label: Color::new(0xff000000),
             },
-<<<<<<< HEAD
-
-            scheme_type: ColorSchemeType::Light
-        }
-    }
-
-    pub fn whd_dark() -> Self {
-        let accent = 0xffF57C00;
-
-        let tooltip_bg = Color::new(0xfff2f2ec);
-        let tooltip_text = Color::new(0xc50f1214);
-
-        Self {
-            text: Color::new(0xfff2f2ec),
-            panel: Color::new(0xc50f1214),
-            panel2: Color::new(0xffffffff),
-            separator: Color::new(0xffFF5722),
-            error: Color::new(0xffF44336),
-
-            button: ButtonColors {
-                outline: Color::new(accent),
-                text: Color::new(accent),
-                hover: Color::new(0x30ffffff),
-                pressed: Color::new(0x60000000),
-
-                whd_tooltip_bg: tooltip_bg,
-                whd_tooltip_text: tooltip_text
-            },
-            tool_button: ButtonColors {
-                outline: Color::new(0x00000000),
-                text: Color::new(0xfff2f2ec),
-                hover: Color::new(0x30ffffff),
-                pressed: Color::new(0x60000000),
-
-                whd_tooltip_bg: tooltip_bg,
-                whd_tooltip_text: tooltip_text
-            },
-            slider: Color::new(accent),
-            expand: ExpandColors {
-                icon: Color::new(accent),
-                text: Color::new(0xfff2f2ec),
-                hover: Color::new(accent),
-                pressed: Color::new(0x60000000),
-            },
-            text_field: TextFieldColors {
-                outline: Color::new(0xff3b3f44),
-                outline_focus: Color::new(0xffd4d4d4),
-                fill: Color::new(0xff191b1f),
-                text: Color::new(0xfff2f2ec),
-                text_hint: Color::new(0xffbababa),
-                label: Color::new(0xfff2f2ec),
-            },
-
-            scheme_type: ColorSchemeType::Dark
-=======
             titlebar: TitlebarColors {
                 titlebar: Color::new(0xffffffff),
                 separator: Color::new(0x7f000000),
@@ -334,12 +263,16 @@
                 text: Color::new(0xffd2d2d2),
                 hover: Color::new(0x20ffffff),
                 pressed: Color::new(0x10ffffff),
+                whd_tooltip_bg: Color::new(0xffb7b7b7),
+                whd_tooltip_text: Color::new(0xff1f1f1f),
             },
             tool_button: ButtonColors {
                 outline: Color::new(0x00000000),
                 text: Color::new(0xffb7b7b7),
                 hover: Color::new(0x20ffffff),
                 pressed: Color::new(0x10ffffff),
+                whd_tooltip_bg: Color::new(0xffb7b7b7),
+                whd_tooltip_text: Color::new(0xff1f1f1f),
             },
             slider: Color::new(0xff979797),
             expand: ExpandColors {
@@ -409,9 +342,9 @@
 
         if foreground {
             if state == ButtonState::Hovered {
-                return winit_argb_from_skia_color(self.titlebar.foreground_hover)
+                return winit_argb_from_skia_color(self.titlebar.foreground_hover);
             } else {
-                return winit_argb_from_skia_color(self.titlebar.text)
+                return winit_argb_from_skia_color(self.titlebar.text);
             }
         }
 
@@ -419,7 +352,6 @@
             ButtonState::Disabled => winit_argb_from_skia_color(self.titlebar.separator),
             ButtonState::Hovered => color,
             ButtonState::Idle => winit_argb_from_skia_color(self.titlebar.titlebar),
->>>>>>> 6b77e6a9
         }
     }
 }