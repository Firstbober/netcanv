--- conflicted
+++ resolved
@@ -212,30 +212,20 @@
             button: ButtonColors {
                 outline: Color::new(0x60000000),
                 text: Color::new(0xff000000),
-<<<<<<< HEAD
-                hover: Color::new(0x20000000),
-                pressed: Color::new(0x50000000),
+                hover: Color::new(0x40000000),
+                pressed: Color::new(0x70000000),
 
                 whd_tooltip_bg: tooltip_bg,
                 whd_tooltip_text: tooltip_text,
-=======
+            },
+            tool_button: ButtonColors {
+                outline: Color::new(0x00000000),
+                text: Color::new(0xff000000),
                 hover: Color::new(0x40000000),
                 pressed: Color::new(0x70000000),
->>>>>>> 31f7f8d5
-            },
-            tool_button: ButtonColors {
-                outline: Color::new(0x00000000),
-                text: Color::new(0xff000000),
-<<<<<<< HEAD
-                hover: Color::new(0x20000000),
-                pressed: Color::new(0x50000000),
 
                 whd_tooltip_bg: tooltip_bg,
                 whd_tooltip_text: tooltip_text,
-=======
-                hover: Color::new(0x40000000),
-                pressed: Color::new(0x70000000),
->>>>>>> 31f7f8d5
             },
             slider: Color::new(0xff000000),
             expand: ExpandColors {
@@ -274,28 +264,20 @@
             button: ButtonColors {
                 outline: Color::new(0xff444444),
                 text: Color::new(0xffd2d2d2),
-<<<<<<< HEAD
-                hover: Color::new(0x20ffffff),
-                pressed: Color::new(0x10ffffff),
+                hover: Color::new(0x10ffffff),
+                pressed: Color::new(0x05ffffff),
+
                 whd_tooltip_bg: Color::new(0xffb7b7b7),
                 whd_tooltip_text: Color::new(0xff1f1f1f),
-=======
-                hover: Color::new(0x10ffffff),
-                pressed: Color::new(0x05ffffff),
->>>>>>> 31f7f8d5
             },
             tool_button: ButtonColors {
                 outline: Color::new(0x00000000),
                 text: Color::new(0xffb7b7b7),
-<<<<<<< HEAD
-                hover: Color::new(0x20ffffff),
-                pressed: Color::new(0x10ffffff),
+                hover: Color::new(0x10ffffff),
+                pressed: Color::new(0x05ffffff),
+
                 whd_tooltip_bg: Color::new(0xffb7b7b7),
                 whd_tooltip_text: Color::new(0xff1f1f1f),
-=======
-                hover: Color::new(0x10ffffff),
-                pressed: Color::new(0x05ffffff),
->>>>>>> 31f7f8d5
             },
             slider: Color::new(0xff979797),
             expand: ExpandColors {
