use std::borrow::Borrow;

use skulpin::skia_safe::*;

use crate::{wallhackd};

use crate::ui::{ButtonColors, ExpandColors, ExpandIcons, TextFieldColors};
use crate::util::{new_rc_font, RcFont};

const SANS_TTF: &[u8] = include_bytes!("assets/fonts/Barlow-Medium.ttf");
const SANS_BOLD_TTF: &[u8] = include_bytes!("assets/fonts/Barlow-Bold.ttf");

const CHEVRON_RIGHT_SVG: &[u8] = include_bytes!("assets/icons/chevron-right.svg");
const CHEVRON_DOWN_SVG: &[u8] = include_bytes!("assets/icons/chevron-down.svg");
const INFO_SVG: &[u8] = include_bytes!("assets/icons/info.svg");
const ERROR_SVG: &[u8] = include_bytes!("assets/icons/error.svg");
const SAVE_SVG: &[u8] = include_bytes!("assets/icons/save.svg");

// [WHD]

const ADD_PHOTO_ALTERNATE: &[u8] = include_bytes!("assets/icons/add-photo-alternate.svg");
const REPLAY: &[u8] = include_bytes!("assets/icons/replay.svg");

const DARK_MODE: &[u8] = include_bytes!("assets/icons/dark-mode.svg");
const LIGHT_MODE: &[u8] = include_bytes!("assets/icons/light-mode.svg");

const ARROW_BACK: &[u8] = include_bytes!("assets/icons/arrow-back.svg");
const ARROW_FORWARD: &[u8] = include_bytes!("assets/icons/arrow-forward.svg");

const WALLHACKD: &[u8] = include_bytes!("assets/icons/wallhackd.svg");

const PIN_DROP: &[u8] = include_bytes!("assets/icons/pin-drop.svg");

// [WHD]

pub enum ColorSchemeType {
    Light,
    Dark
}

pub struct ColorScheme {
    pub text: Color,
    pub panel: Color,
    pub panel2: Color,
    pub separator: Color,
    pub error: Color,

    pub button: ButtonColors,
    pub tool_button: ButtonColors,
    pub expand: ExpandColors,
    pub slider: Color,
    pub text_field: TextFieldColors,

    pub scheme_type: ColorSchemeType
}

pub struct StatusIcons {
    pub info: Image,
    pub error: Image,
}

pub struct FileIcons {
    pub save: Image,
}

pub struct WHDIcons {
    pub load_image: Image,
    pub draw_it_again: Image,

    pub dark_mode: Image,
    pub light_mode: Image,

    pub forward: Image,
    pub backwards: Image,

    pub wallhackd: Image,

    pub pin_drop: Image
}

pub struct Icons {
    pub expand: ExpandIcons,
    pub status: StatusIcons,
    pub file: FileIcons,
    pub whd: WHDIcons
}

pub struct Assets {
    pub sans: RcFont,
    pub sans_bold: RcFont,

    pub colors: ColorScheme,
    pub icons: Icons,

    pub whd_commandline: wallhackd::WHDCommandLine
}

impl Assets {
    fn load_icon(data: &[u8]) -> Image {
        use usvg::{FitTo, NodeKind, Tree};

        let tree = Tree::from_data(data, &Default::default()).expect("error while loading the SVG file");
        let size = match *tree.root().borrow() {
            NodeKind::Svg(svg) => svg.size,
            _ => panic!("the root node of the SVG is not <svg/>"),
        };
        let mut pixmap = tiny_skia::Pixmap::new(size.width() as u32, size.height() as u32).unwrap();
        resvg::render(&tree, FitTo::Original, pixmap.as_mut());

        let image_info = ImageInfo::new(
            (size.width() as i32, size.height() as i32),
            ColorType::RGBA8888,
            AlphaType::Premul,
            ColorSpace::new_srgb(),
        );
        let stride = pixmap.width() as usize * 4;
        Image::from_raster_data(&image_info, Data::new_copy(pixmap.data()), stride).unwrap()
    }

    pub fn new(colors: ColorScheme) -> Self {
        Self {
            sans: new_rc_font(SANS_TTF, 14.0),
            sans_bold: new_rc_font(SANS_BOLD_TTF, 14.0),
            colors,
            icons: Icons {
                expand: ExpandIcons {
                    expand: Self::load_icon(CHEVRON_RIGHT_SVG),
                    shrink: Self::load_icon(CHEVRON_DOWN_SVG),
                },
                status: StatusIcons {
                    info: Self::load_icon(INFO_SVG),
                    error: Self::load_icon(ERROR_SVG),
                },
                file: FileIcons {
                    save: Self::load_icon(SAVE_SVG),
                },
                whd: WHDIcons {
                    load_image: Self::load_icon(ADD_PHOTO_ALTERNATE),
                    draw_it_again: Self::load_icon(REPLAY),

                    dark_mode: Self::load_icon(DARK_MODE),
                    light_mode: Self::load_icon(LIGHT_MODE),

                    forward: Self::load_icon(ARROW_FORWARD),
                    backwards: Self::load_icon(ARROW_BACK),

                    wallhackd: Self::load_icon(WALLHACKD),

                    pin_drop: Self::load_icon(PIN_DROP)
                }
            },

            whd_commandline: wallhackd::WHDCommandLine {
                headless_client: false,
                headless_host: false,

                username: None,
                matchmaker_addr: None,
                roomid: None,

                save_canvas: None,
                load_canvas: None,
            }
        }
    }
<<<<<<< HEAD

    pub fn whd_add_commandline(&mut self, cmd: wallhackd::WHDCommandLine) {
        self.whd_commandline = cmd;
    }

=======
>>>>>>> a7c204d9
}

impl ColorScheme {
    pub fn light() -> Self {
        let tooltip_bg = Color::new(0xff000000);
        let tooltip_text = Color::new(0xffeeeeee);

        Self {
            text: Color::new(0xff000000),
            panel: Color::new(0xffeeeeee),
            panel2: Color::new(0xffffffff),
            separator: Color::new(0xff202020),
            error: Color::new(0xff7f0000),

            button: ButtonColors {
                outline: Color::new(0x40000000),
                text: Color::new(0xff000000),
                hover: Color::new(0x20000000),
                pressed: Color::new(0x50000000),

                whd_tooltip_bg: tooltip_bg,
                whd_tooltip_text: tooltip_text
            },
            tool_button: ButtonColors {
                outline: Color::new(0x00000000),
                text: Color::new(0xff000000),
                hover: Color::new(0x20000000),
                pressed: Color::new(0x50000000),

                whd_tooltip_bg: tooltip_bg,
                whd_tooltip_text: tooltip_text
            },
            slider: Color::new(0xff000000),
            expand: ExpandColors {
                icon: Color::new(0xff000000),
                text: Color::new(0xff000000),
                hover: Color::new(0x30000000),
                pressed: Color::new(0x60000000),
            },
            text_field: TextFieldColors {
                outline: Color::new(0xff808080),
                outline_focus: Color::new(0xff303030),
                fill: Color::new(0xffffffff),
                text: Color::new(0xff000000),
                text_hint: Color::new(0x7f000000),
                label: Color::new(0xff000000),
            },

            scheme_type: ColorSchemeType::Light
        }
    }

    pub fn whd_dark() -> Self {
        let accent = 0xffF57C00;

        let tooltip_bg = Color::new(0xfff2f2ec);
        let tooltip_text = Color::new(0xc50f1214);

        Self {
            text: Color::new(0xfff2f2ec),
            panel: Color::new(0xc50f1214),
            panel2: Color::new(0xffffffff),
            separator: Color::new(0xffFF5722),
            error: Color::new(0xffF44336),

            button: ButtonColors {
                outline: Color::new(accent),
                text: Color::new(accent),
                hover: Color::new(0x30ffffff),
                pressed: Color::new(0x60000000),

                whd_tooltip_bg: tooltip_bg,
                whd_tooltip_text: tooltip_text
            },
            tool_button: ButtonColors {
                outline: Color::new(0x00000000),
                text: Color::new(0xfff2f2ec),
                hover: Color::new(0x30ffffff),
                pressed: Color::new(0x60000000),

                whd_tooltip_bg: tooltip_bg,
                whd_tooltip_text: tooltip_text
            },
            slider: Color::new(accent),
            expand: ExpandColors {
                icon: Color::new(accent),
                text: Color::new(0xfff2f2ec),
                hover: Color::new(accent),
                pressed: Color::new(0x60000000),
            },
            text_field: TextFieldColors {
                outline: Color::new(0xff3b3f44),
                outline_focus: Color::new(0xffd4d4d4),
                fill: Color::new(0xff191b1f),
                text: Color::new(0xfff2f2ec),
                text_hint: Color::new(0xffbababa),
                label: Color::new(0xfff2f2ec),
            },

            scheme_type: ColorSchemeType::Dark
        }
    }
}<|MERGE_RESOLUTION|>--- conflicted
+++ resolved
@@ -163,14 +163,9 @@
             }
         }
     }
-<<<<<<< HEAD
-
     pub fn whd_add_commandline(&mut self, cmd: wallhackd::WHDCommandLine) {
         self.whd_commandline = cmd;
     }
-
-=======
->>>>>>> a7c204d9
 }
 
 impl ColorScheme {
