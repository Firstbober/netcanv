use std::cell::RefCell;
use std::collections::{HashMap, HashSet};
use std::io::Cursor;
use std::path::Path;

use ::image::{
    codecs::png::{PngDecoder, PngEncoder},
    ColorType, GenericImage, GenericImageView, ImageBuffer, ImageDecoder, ImageError, Rgba, RgbaImage,
};
use skulpin::skia_safe as skia;
use skulpin::skia_safe::*;

use crate::viewport::Viewport;

#[derive(Clone, Debug)]
pub enum Brush {
    Draw { color: Color4f, stroke_width: f32 },
    Erase { stroke_width: f32 },
}

#[derive(Debug)]
pub struct StrokePoint {
    pub point: Point,
    pub brush: Brush,
}

impl Brush {
    pub fn as_paint(&self) -> Paint {
        let mut paint = Paint::new(Color4f::from(Color::TRANSPARENT), None);
        paint.set_anti_alias(false);
        paint.set_style(paint::Style::Stroke);
        paint.set_stroke_cap(paint::Cap::Round);

        match self {
            Self::Draw { color, stroke_width } => {
                paint.set_color(color.to_color());
                paint.set_stroke_width(*stroke_width);
            }
            Self::Erase { stroke_width } => {
                paint.set_blend_mode(BlendMode::Clear);
                paint.set_stroke_width(*stroke_width);
            }
        }

        paint
    }
}

<<<<<<< HEAD
pub struct Chunk<'a> {
    bitmap: Bitmap,
    pub canvas: OwnedCanvas<'a>,
    pub png_data: Option<Vec<u8>>,
=======
pub struct Chunk {
    surface: RefCell<Surface>,
    png_data: [Option<Vec<u8>>; Self::SUB_COUNT],
    non_empty_subs: [bool; Self::SUB_COUNT],
>>>>>>> 7c911c73
}

impl Chunk {
    pub const SIZE: (u32, u32) = (256, 256);
    const SUB_CHUNKS: (u32, u32) = (4, 4);
    const SUB_COUNT: usize = (Self::SUB_CHUNKS.0 * Self::SUB_CHUNKS.1) as usize;
    const SURFACE_SIZE: (u32, u32) = (
        (Self::SIZE.0 * Self::SUB_CHUNKS.0) as u32,
        (Self::SIZE.1 * Self::SUB_CHUNKS.1) as u32,
    );

    fn new(canvas: &mut Canvas) -> Self {
        let surface = match canvas.new_surface(&Self::image_info(Self::SURFACE_SIZE), None) {
            Some(surface) => surface,
            None => panic!("failed to create a surface for storing the chunk"),
        };
        Self {
            surface: RefCell::new(surface),
            png_data: Default::default(),
            non_empty_subs: [false; Self::SUB_COUNT],
        }
    }

    fn screen_position(chunk_position: (i32, i32)) -> Point {
        Point::new(
            (chunk_position.0 * Self::SURFACE_SIZE.0 as i32) as _,
            (chunk_position.1 * Self::SURFACE_SIZE.1 as i32) as _,
        )
    }

    fn download_image(&self) -> RgbaImage {
        let mut image_buffer = ImageBuffer::from_pixel(Self::SURFACE_SIZE.0, Self::SURFACE_SIZE.1, Rgba([0, 0, 0, 0]));
        self.surface.borrow_mut().read_pixels(
            &Self::image_info(Self::SURFACE_SIZE),
            &mut image_buffer,
            Self::SURFACE_SIZE.0 as usize * 4,
            (0, 0),
        );
        image_buffer
    }

<<<<<<< HEAD
    pub fn pixels(&self) -> &'a [u8] {
        unsafe {
            // i hope *even more* that _this_ is correct, as sus at it looks everything should be fine.
            // ~ top 10 quotes said before tragedy
            let bitmap = &self.bitmap as *const Bitmap as *mut Bitmap;
            let rawptr = (*bitmap).pixels() as *const u8;
            std::slice::from_raw_parts(rawptr, self.bitmap.compute_byte_size())
        }
=======
    fn upload_image(&mut self, image: RgbaImage, offset: (u32, u32)) {
        let pixmap = Pixmap::new(
            &Self::image_info(image.dimensions()),
            &image,
            image.width() as usize * 4,
        );
        self.surface
            .borrow_mut()
            .write_pixels_from_pixmap(&pixmap, (offset.0 as i32, offset.1 as i32));
>>>>>>> 7c911c73
    }

    // get master chunk position from absolute position
    fn master(chunk_position: (i32, i32)) -> (i32, i32) {
        (
            chunk_position.0.div_euclid(Self::SUB_CHUNKS.0 as i32),
            chunk_position.1.div_euclid(Self::SUB_CHUNKS.1 as i32),
        )
    }

<<<<<<< HEAD
    pub fn as_image_buffer_mut(&mut self) -> ImageBuffer<Rgba<u8>, &'a mut [u8]> {
        ImageBuffer::from_raw(Self::SIZE.0 as u32, Self::SIZE.1 as u32, self.pixels_mut()).unwrap()
=======
    // get sub chunk position from absolute position
    fn sub(chunk_position: (i32, i32)) -> usize {
        let x_bits = chunk_position.0.rem_euclid(Self::SUB_CHUNKS.0 as i32) as usize;
        let y_bits = chunk_position.1.rem_euclid(Self::SUB_CHUNKS.1 as i32) as usize;
        (x_bits << 2) | y_bits
    }

    // position of the given sub in a master chunk
    fn sub_position(sub: usize) -> (u32, u32) {
        (((sub & 0b1100) >> 2) as u32, (sub & 0b11) as u32)
    }

    // on-image position of the given sub in a master chunk
    fn sub_screen_position(sub: usize) -> (u32, u32) {
        (
            ((sub & 0b1100) >> 2) as u32 * Self::SIZE.0,
            (sub & 0b11) as u32 * Self::SIZE.1,
        )
>>>>>>> 7c911c73
    }

    // reencodes PNG data if necessary.
    // PNG data is reencoded upon outside request, but invalidated if the chunk is modified
<<<<<<< HEAD
    pub fn png_data(&mut self) -> Option<&[u8]> {
        if self.png_data.is_none() {
            eprintln!("  png data doesn't exist, encoding");
            let pixels = self.pixels_mut();
            let (width, height) = (self.bitmap.width() as u32, self.bitmap.height() as u32);
            let mut bytes: Vec<u8> = Vec::new();
            if PngEncoder::new(Cursor::new(&mut bytes))
                .encode(pixels, width, height, ColorType::Rgba8)
                .is_err()
            {
                return None;
=======
    fn png_data(&mut self, sub: usize) -> Option<&[u8]> {
        if self.png_data[sub].is_none() {
            eprintln!("  png data doesn't exist, encoding");
            let chunk_image = self.download_image();
            for sub in 0..Self::SUB_COUNT {
                let (x, y) = Self::sub_screen_position(sub);
                let sub_image = chunk_image.view(x, y, Self::SIZE.0, Self::SIZE.1).to_image();
                if Self::image_is_empty(&sub_image) {
                    continue
                }
                let mut bytes: Vec<u8> = Vec::new();
                match PngEncoder::new(Cursor::new(&mut bytes)).encode(
                    &sub_image,
                    sub_image.width(),
                    sub_image.height(),
                    ColorType::Rgba8,
                ) {
                    Ok(()) => (),
                    Err(error) => {
                        eprintln!("error while encoding: {}", error);
                        continue
                    },
                }
                self.png_data[sub] = Some(bytes);
>>>>>>> 7c911c73
            }
        }
        self.png_data[sub].as_deref()
    }

    fn decode_png_data(&mut self, sub: usize, data: &[u8]) -> Result<(), ImageError> {
        let decoder = PngDecoder::new(Cursor::new(data))?;
        if decoder.color_type() != ColorType::Rgba8 {
            eprintln!("received non-RGBA image data, ignoring");
            return Ok(());
        }
        if decoder.dimensions() != Self::SIZE {
            eprintln!(
                "received chunk with invalid size. got: {:?}, expected: {:?}",
                decoder.dimensions(),
                Self::SIZE
            );
            return Ok(());
        }
        let mut image = RgbaImage::from_pixel(Self::SIZE.0, Self::SIZE.1, Rgba([0, 0, 0, 0]));
        decoder.read_image(&mut image)?;
        if !Self::image_is_empty(&image) {
            self.upload_image(image, Self::sub_screen_position(sub));
        }
        Ok(())
    }

    fn image_is_empty(image: &RgbaImage) -> bool {
        image.iter().all(|x| *x == 0)
    }

    fn image_info(size: (u32, u32)) -> ImageInfo {
        ImageInfo::new(
            ISize::new(size.0 as i32, size.1 as i32),
            skia::ColorType::RGBA8888,
            AlphaType::Premul,
            None,
        )
    }
}

<<<<<<< HEAD
pub struct PaintCanvas<'a> {
    pub chunks: HashMap<(i32, i32), Chunk<'a>>,
=======
pub struct PaintCanvas {
    chunks: HashMap<(i32, i32), Chunk>,
>>>>>>> 7c911c73
    // this set contains all chunks that have already been visited in the current stroke() call
    stroked_chunks: HashSet<(i32, i32)>,
}

impl PaintCanvas {
    pub fn new() -> Self {
        Self {
            chunks: HashMap::new(),
            stroked_chunks: HashSet::new(),
        }
    }

<<<<<<< HEAD
    pub fn ensure_chunk_exists(&mut self, position: (i32, i32)) {
=======
    fn ensure_chunk_exists(&mut self, canvas: &mut Canvas, position: (i32, i32)) {
>>>>>>> 7c911c73
        if !self.chunks.contains_key(&position) {
            self.chunks.insert(position, Chunk::new(canvas));
        }
    }

    pub fn stroke(&mut self, canvas: &mut Canvas, from: impl Into<Point>, to: impl Into<Point>, brush: &Brush) {
        let a = from.into();
        let b = to.into();
        let step_count = i32::max((Point::distance(a, b) / 4.0) as _, 2);
        let paint = brush.as_paint();
        let stroke_width = paint.stroke_width();
        let half_stroke_width = stroke_width / 2.0;

        let mut delta = b - a;
        delta.x /= step_count as f32;
        delta.y /= step_count as f32;
        let mut p = a;

        self.stroked_chunks.clear();
        for _ in 1..=step_count {
            let top_left = p - Point::new(half_stroke_width, half_stroke_width);
            let bottom_right = p + Point::new(half_stroke_width, half_stroke_width);
            let top_left_chunk = (
                (top_left.x / Chunk::SIZE.0 as f32).floor() as i32,
                (top_left.y / Chunk::SIZE.0 as f32).floor() as i32,
            );
            let bottom_right_chunk = (
                (bottom_right.x / Chunk::SIZE.1 as f32).ceil() as i32,
                (bottom_right.y / Chunk::SIZE.1 as f32).ceil() as i32,
            );

            for y in top_left_chunk.1..bottom_right_chunk.1 {
                for x in top_left_chunk.0..bottom_right_chunk.0 {
                    let chunk_position = (x, y);
                    let master = Chunk::master(chunk_position);
                    let sub = Chunk::sub(chunk_position);
                    if !self.stroked_chunks.contains(&master) {
                        self.ensure_chunk_exists(canvas, master);
                        let chunk = self.chunks.get_mut(&master).unwrap();
                        let screen_position = Chunk::screen_position(master);
                        chunk
                            .surface
                            .borrow_mut()
                            .canvas()
                            .draw_line(a - screen_position, b - screen_position, &paint);
                        chunk.png_data[sub] = None;
                        chunk.non_empty_subs[sub] = true;
                    }
                    self.stroked_chunks.insert(master);
                    p.offset(delta);
                }
            }
        }
    }

    pub fn draw_to(&self, canvas: &mut Canvas, viewport: &Viewport, window_size: (f32, f32)) {
        for chunk_position in viewport.visible_tiles(Chunk::SURFACE_SIZE, window_size) {
            if let Some(chunk) = self.chunks.get(&chunk_position) {
                let screen_position = Chunk::screen_position(chunk_position);
                // why is the position parameter a Size? only rust-skia devs know.
                chunk
                    .surface
                    .borrow_mut()
                    .draw(canvas, (screen_position.x, screen_position.y), None);
            }
        }
    }

    pub fn png_data(&mut self, chunk_position: (i32, i32)) -> Option<&[u8]> {
        eprintln!("fetching png data for {:?}", chunk_position);
        self.chunks
            .get_mut(&Chunk::master(chunk_position))?
            .png_data(Chunk::sub(chunk_position))
    }

<<<<<<< HEAD
    pub fn decode_png_data(&mut self, to_chunk: (i32, i32), data: &[u8]) -> Result<(), ImageError> {
        self.ensure_chunk_exists(to_chunk);
        let chunk = self.chunks.get_mut(&to_chunk).unwrap();
        chunk.decode_png_data(data)
    }

    pub fn cleanup_empty_chunks(&mut self) {
        self.chunks.retain(|_, chunk| chunk.pixels().iter().any(|x| *x != 0u8));
    }

    // right now loading/saving only really works (well, was tested) on little-endian machines, so i
    // make no guarantees if it works on big-endian. most likely loading will screw up the channel
    // order in pixels. thanks, skia!

    pub fn fix_endianness<C>(image: &mut ImageBuffer<Rgba<u8>, C>)
    where
        C: Deref<Target = [u8]> + DerefMut,
    {
        #[cfg(target_endian = "little")]
        {
            use ::image::Pixel;
            for pixel in image.pixels_mut() {
                let bgra = pixel.to_bgra();
                let channels = pixel.channels_mut();
                channels[0] = bgra[0];
                channels[1] = bgra[1];
                channels[2] = bgra[2];
                channels[3] = bgra[3];
            }
        }
=======
    pub fn decode_png_data(&mut self, canvas: &mut Canvas, to_chunk: (i32, i32), data: &[u8]) -> Result<(), ImageError> {
        self.ensure_chunk_exists(canvas, Chunk::master(to_chunk));
        let chunk = self.chunks.get_mut(&Chunk::master(to_chunk)).unwrap();
        chunk.decode_png_data(Chunk::sub(to_chunk), data)
>>>>>>> 7c911c73
    }

    pub fn save(&self, path: &Path) -> Result<(), anyhow::Error> {
        let (mut left, mut top, mut right, mut bottom) = (i32::MAX, i32::MAX, i32::MIN, i32::MIN);
        for (chunk_position, _) in &self.chunks {
            left = left.min(chunk_position.0);
            top = top.min(chunk_position.1);
            right = right.max(chunk_position.0);
            bottom = bottom.max(chunk_position.1);
        }
        eprintln!("left={}, top={}, right={}, bottom={}", left, top, right, bottom);
        if left == i32::MAX {
            anyhow::bail!("There's nothing to save! Draw something on the canvas and try again.");
        }
        let width = ((right - left + 1) * Chunk::SURFACE_SIZE.0 as i32) as u32;
        let height = ((bottom - top + 1) * Chunk::SURFACE_SIZE.1 as i32) as u32;
        eprintln!("size: {:?}", (width, height));
        let mut image = RgbaImage::from_pixel(width, height, Rgba([0, 0, 0, 0]));
        for (chunk_position, chunk) in &self.chunks {
            eprintln!("writing chunk {:?}", chunk_position);
            let pixel_position = (
                (Chunk::SURFACE_SIZE.0 as i32 * (chunk_position.0 - left)) as u32,
                (Chunk::SURFACE_SIZE.1 as i32 * (chunk_position.1 - top)) as u32,
            );
            eprintln!("   - pixel position: {:?}", pixel_position);

            let chunk_image = chunk.download_image();
            let mut sub_image = image.sub_image(
                pixel_position.0,
                pixel_position.1,
                Chunk::SURFACE_SIZE.0 as u32,
                Chunk::SURFACE_SIZE.1 as u32,
            );
            sub_image.copy_from(&chunk_image, 0, 0)?;
        }
        image.save(path)?;
        eprintln!("image {:?} saved successfully", path);
        Ok(())
    }

    pub fn load_from_image_file(&mut self, canvas: &mut Canvas, path: &Path) -> Result<(), anyhow::Error> {
        use ::image::io::Reader as ImageReader;

        let image = ImageReader::open(path)?.decode()?.into_rgba8();
        eprintln!("image size: {:?}", image.dimensions());
        let chunks_x = (image.width() as f32 / Chunk::SURFACE_SIZE.0 as f32).ceil() as i32;
        let chunks_y = (image.height() as f32 / Chunk::SURFACE_SIZE.1 as f32).ceil() as i32;
        eprintln!("n. chunks: x={}, y={}", chunks_x, chunks_y);

        for y in 0..chunks_y {
            for x in 0..chunks_x {
                let chunk_position = (x, y);
                self.ensure_chunk_exists(canvas, chunk_position);
                let chunk = self.chunks.get_mut(&chunk_position).unwrap();
                let pixel_position = (
                    (Chunk::SURFACE_SIZE.0 as i32 * chunk_position.0) as u32,
                    (Chunk::SURFACE_SIZE.1 as i32 * chunk_position.1) as u32,
                );
                eprintln!("plopping chunk at {:?}", pixel_position);
                let right = (pixel_position.0 + Chunk::SURFACE_SIZE.0).min(image.width() - 1);
                let bottom = (pixel_position.1 + Chunk::SURFACE_SIZE.1).min(image.height() - 1);
                eprintln!("  to {:?}", (right, bottom));
                let width = right - pixel_position.0;
                let height = bottom - pixel_position.1;
                let mut chunk_image =
                    RgbaImage::from_pixel(Chunk::SURFACE_SIZE.0, Chunk::SURFACE_SIZE.1, Rgba([0, 0, 0, 0]));
                let sub_image = image.view(pixel_position.0, pixel_position.1, width, height);
                chunk_image.copy_from(&sub_image, 0, 0)?;
                if Chunk::image_is_empty(&chunk_image) {
                    continue
                }
                chunk.upload_image(chunk_image, (0, 0));
            }
        }

        Ok(())
    }

    pub fn chunk_positions(&self) -> Vec<(i32, i32)> {
<<<<<<< HEAD
        self.chunks.keys().map(|p| *p).collect()
    }
}

impl Iterator for PngData<'_, '_> {
    type Item = ((i32, i32), Vec<u8>);

    fn next(&mut self) -> Option<Self::Item> {
        if let Some((position, chunk)) = self.iter.next() {
            if let Some(png_data) = chunk.png_data() {
                return Some((*position, Vec::from(png_data)));
=======
        let mut result = Vec::new();
        for (master_position, chunk) in &self.chunks {
            let master_chunk_position = (
                master_position.0 * Chunk::SUB_CHUNKS.0 as i32,
                master_position.1 * Chunk::SUB_CHUNKS.1 as i32,
            );
            for (sub, non_empty) in chunk.non_empty_subs.iter().enumerate() {
                if *non_empty {
                    let sub_position = Chunk::sub_position(sub);
                    let chunk_position = (
                        master_chunk_position.0 + sub_position.0 as i32,
                        master_chunk_position.1 + sub_position.1 as i32,
                    );
                    result.push(chunk_position);
                }
>>>>>>> 7c911c73
            }
        }
        result
    }
}<|MERGE_RESOLUTION|>--- conflicted
+++ resolved
@@ -20,7 +20,7 @@
 
 #[derive(Debug)]
 pub struct StrokePoint {
-    pub point: Point,
+    pub point: Point, 
     pub brush: Brush,
 }
 
@@ -46,23 +46,16 @@
     }
 }
 
-<<<<<<< HEAD
-pub struct Chunk<'a> {
-    bitmap: Bitmap,
-    pub canvas: OwnedCanvas<'a>,
-    pub png_data: Option<Vec<u8>>,
-=======
 pub struct Chunk {
-    surface: RefCell<Surface>,
-    png_data: [Option<Vec<u8>>; Self::SUB_COUNT],
-    non_empty_subs: [bool; Self::SUB_COUNT],
->>>>>>> 7c911c73
+    pub surface: RefCell<Surface>,
+    pub png_data: [Option<Vec<u8>>; Self::SUB_COUNT],
+    pub non_empty_subs: [bool; Self::SUB_COUNT],
 }
 
 impl Chunk {
     pub const SIZE: (u32, u32) = (256, 256);
-    const SUB_CHUNKS: (u32, u32) = (4, 4);
-    const SUB_COUNT: usize = (Self::SUB_CHUNKS.0 * Self::SUB_CHUNKS.1) as usize;
+    pub const SUB_CHUNKS: (u32, u32) = (4, 4);
+    pub const SUB_COUNT: usize = (Self::SUB_CHUNKS.0 * Self::SUB_CHUNKS.1) as usize;
     const SURFACE_SIZE: (u32, u32) = (
         (Self::SIZE.0 * Self::SUB_CHUNKS.0) as u32,
         (Self::SIZE.1 * Self::SUB_CHUNKS.1) as u32,
@@ -87,7 +80,7 @@
         )
     }
 
-    fn download_image(&self) -> RgbaImage {
+    pub fn download_image(&self) -> RgbaImage {
         let mut image_buffer = ImageBuffer::from_pixel(Self::SURFACE_SIZE.0, Self::SURFACE_SIZE.1, Rgba([0, 0, 0, 0]));
         self.surface.borrow_mut().read_pixels(
             &Self::image_info(Self::SURFACE_SIZE),
@@ -98,17 +91,7 @@
         image_buffer
     }
 
-<<<<<<< HEAD
-    pub fn pixels(&self) -> &'a [u8] {
-        unsafe {
-            // i hope *even more* that _this_ is correct, as sus at it looks everything should be fine.
-            // ~ top 10 quotes said before tragedy
-            let bitmap = &self.bitmap as *const Bitmap as *mut Bitmap;
-            let rawptr = (*bitmap).pixels() as *const u8;
-            std::slice::from_raw_parts(rawptr, self.bitmap.compute_byte_size())
-        }
-=======
-    fn upload_image(&mut self, image: RgbaImage, offset: (u32, u32)) {
+    pub fn upload_image(&mut self, image: RgbaImage, offset: (u32, u32)) {
         let pixmap = Pixmap::new(
             &Self::image_info(image.dimensions()),
             &image,
@@ -117,7 +100,6 @@
         self.surface
             .borrow_mut()
             .write_pixels_from_pixmap(&pixmap, (offset.0 as i32, offset.1 as i32));
->>>>>>> 7c911c73
     }
 
     // get master chunk position from absolute position
@@ -128,10 +110,6 @@
         )
     }
 
-<<<<<<< HEAD
-    pub fn as_image_buffer_mut(&mut self) -> ImageBuffer<Rgba<u8>, &'a mut [u8]> {
-        ImageBuffer::from_raw(Self::SIZE.0 as u32, Self::SIZE.1 as u32, self.pixels_mut()).unwrap()
-=======
     // get sub chunk position from absolute position
     fn sub(chunk_position: (i32, i32)) -> usize {
         let x_bits = chunk_position.0.rem_euclid(Self::SUB_CHUNKS.0 as i32) as usize;
@@ -140,7 +118,7 @@
     }
 
     // position of the given sub in a master chunk
-    fn sub_position(sub: usize) -> (u32, u32) {
+    pub fn sub_position(sub: usize) -> (u32, u32) {
         (((sub & 0b1100) >> 2) as u32, (sub & 0b11) as u32)
     }
 
@@ -150,25 +128,11 @@
             ((sub & 0b1100) >> 2) as u32 * Self::SIZE.0,
             (sub & 0b11) as u32 * Self::SIZE.1,
         )
->>>>>>> 7c911c73
     }
 
     // reencodes PNG data if necessary.
     // PNG data is reencoded upon outside request, but invalidated if the chunk is modified
-<<<<<<< HEAD
-    pub fn png_data(&mut self) -> Option<&[u8]> {
-        if self.png_data.is_none() {
-            eprintln!("  png data doesn't exist, encoding");
-            let pixels = self.pixels_mut();
-            let (width, height) = (self.bitmap.width() as u32, self.bitmap.height() as u32);
-            let mut bytes: Vec<u8> = Vec::new();
-            if PngEncoder::new(Cursor::new(&mut bytes))
-                .encode(pixels, width, height, ColorType::Rgba8)
-                .is_err()
-            {
-                return None;
-=======
-    fn png_data(&mut self, sub: usize) -> Option<&[u8]> {
+    pub fn png_data(&mut self, sub: usize) -> Option<&[u8]> {
         if self.png_data[sub].is_none() {
             eprintln!("  png data doesn't exist, encoding");
             let chunk_image = self.download_image();
@@ -191,8 +155,8 @@
                         continue
                     },
                 }
+                self.non_empty_subs[sub] = true;
                 self.png_data[sub] = Some(bytes);
->>>>>>> 7c911c73
             }
         }
         self.png_data[sub].as_deref()
@@ -234,13 +198,8 @@
     }
 }
 
-<<<<<<< HEAD
-pub struct PaintCanvas<'a> {
-    pub chunks: HashMap<(i32, i32), Chunk<'a>>,
-=======
 pub struct PaintCanvas {
-    chunks: HashMap<(i32, i32), Chunk>,
->>>>>>> 7c911c73
+    pub chunks: HashMap<(i32, i32), Chunk>,
     // this set contains all chunks that have already been visited in the current stroke() call
     stroked_chunks: HashSet<(i32, i32)>,
 }
@@ -253,11 +212,7 @@
         }
     }
 
-<<<<<<< HEAD
-    pub fn ensure_chunk_exists(&mut self, position: (i32, i32)) {
-=======
-    fn ensure_chunk_exists(&mut self, canvas: &mut Canvas, position: (i32, i32)) {
->>>>>>> 7c911c73
+    pub fn ensure_chunk_exists(&mut self, canvas: &mut Canvas, position: (i32, i32)) {
         if !self.chunks.contains_key(&position) {
             self.chunks.insert(position, Chunk::new(canvas));
         }
@@ -333,43 +288,10 @@
             .png_data(Chunk::sub(chunk_position))
     }
 
-<<<<<<< HEAD
-    pub fn decode_png_data(&mut self, to_chunk: (i32, i32), data: &[u8]) -> Result<(), ImageError> {
-        self.ensure_chunk_exists(to_chunk);
-        let chunk = self.chunks.get_mut(&to_chunk).unwrap();
-        chunk.decode_png_data(data)
-    }
-
-    pub fn cleanup_empty_chunks(&mut self) {
-        self.chunks.retain(|_, chunk| chunk.pixels().iter().any(|x| *x != 0u8));
-    }
-
-    // right now loading/saving only really works (well, was tested) on little-endian machines, so i
-    // make no guarantees if it works on big-endian. most likely loading will screw up the channel
-    // order in pixels. thanks, skia!
-
-    pub fn fix_endianness<C>(image: &mut ImageBuffer<Rgba<u8>, C>)
-    where
-        C: Deref<Target = [u8]> + DerefMut,
-    {
-        #[cfg(target_endian = "little")]
-        {
-            use ::image::Pixel;
-            for pixel in image.pixels_mut() {
-                let bgra = pixel.to_bgra();
-                let channels = pixel.channels_mut();
-                channels[0] = bgra[0];
-                channels[1] = bgra[1];
-                channels[2] = bgra[2];
-                channels[3] = bgra[3];
-            }
-        }
-=======
     pub fn decode_png_data(&mut self, canvas: &mut Canvas, to_chunk: (i32, i32), data: &[u8]) -> Result<(), ImageError> {
         self.ensure_chunk_exists(canvas, Chunk::master(to_chunk));
         let chunk = self.chunks.get_mut(&Chunk::master(to_chunk)).unwrap();
         chunk.decode_png_data(Chunk::sub(to_chunk), data)
->>>>>>> 7c911c73
     }
 
     pub fn save(&self, path: &Path) -> Result<(), anyhow::Error> {
@@ -449,19 +371,6 @@
     }
 
     pub fn chunk_positions(&self) -> Vec<(i32, i32)> {
-<<<<<<< HEAD
-        self.chunks.keys().map(|p| *p).collect()
-    }
-}
-
-impl Iterator for PngData<'_, '_> {
-    type Item = ((i32, i32), Vec<u8>);
-
-    fn next(&mut self) -> Option<Self::Item> {
-        if let Some((position, chunk)) = self.iter.next() {
-            if let Some(png_data) = chunk.png_data() {
-                return Some((*position, Vec::from(png_data)));
-=======
         let mut result = Vec::new();
         for (master_position, chunk) in &self.chunks {
             let master_chunk_position = (
@@ -477,7 +386,6 @@
                     );
                     result.push(chunk_position);
                 }
->>>>>>> 7c911c73
             }
         }
         result
