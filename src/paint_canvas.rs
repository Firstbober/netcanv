use std::cell::RefCell;
use std::collections::{HashMap, HashSet};
use std::ffi::OsStr;
use std::io::Cursor;
use std::path::{Path, PathBuf};

use ::image::{
    codecs::png::{PngDecoder, PngEncoder},
    ColorType, GenericImage, GenericImageView, ImageBuffer, ImageDecoder, Rgba, RgbaImage,
};
use serde::{Deserialize, Serialize};
use skulpin::skia_safe as skia;
use skulpin::skia_safe::*;

use crate::viewport::Viewport;

#[derive(Clone, Debug)]
pub enum Brush {
    Draw { color: Color4f, stroke_width: f32 },
    Erase { stroke_width: f32 },
}

#[derive(Debug)]
pub struct StrokePoint {
    pub point: Point, 
    pub brush: Brush,
}

impl Brush {
    pub fn as_paint(&self) -> Paint {
        let mut paint = Paint::new(Color4f::from(Color::TRANSPARENT), None);
        paint.set_anti_alias(false);
        paint.set_style(paint::Style::Stroke);
        paint.set_stroke_cap(paint::Cap::Round);

        match self {
            Self::Draw { color, stroke_width } => {
                paint.set_color(color.to_color());
                paint.set_stroke_width(*stroke_width);
            }
            Self::Erase { stroke_width } => {
                paint.set_blend_mode(BlendMode::Clear);
                paint.set_stroke_width(*stroke_width);
            }
        }

        paint
    }
}

pub struct Chunk {
<<<<<<< HEAD
    pub surface: RefCell<Surface>,
    pub png_data: [Option<Vec<u8>>; Self::SUB_COUNT],
    pub non_empty_subs: [bool; Self::SUB_COUNT],
=======
    surface: RefCell<Surface>,
    png_data: [Option<Vec<u8>>; Self::SUB_COUNT],
    non_empty_subs: [bool; Self::SUB_COUNT],
    saved_subs: [bool; Self::SUB_COUNT],
>>>>>>> 6b77e6a9
}

impl Chunk {
    pub const SIZE: (u32, u32) = (256, 256);
    pub const SUB_CHUNKS: (u32, u32) = (4, 4);
    pub const SUB_COUNT: usize = (Self::SUB_CHUNKS.0 * Self::SUB_CHUNKS.1) as usize;
    const SURFACE_SIZE: (u32, u32) = (
        (Self::SIZE.0 * Self::SUB_CHUNKS.0) as u32,
        (Self::SIZE.1 * Self::SUB_CHUNKS.1) as u32,
    );

    fn new(canvas: &mut Canvas) -> Self {
        let surface = match canvas.new_surface(&Self::image_info(Self::SURFACE_SIZE), None) {
            Some(surface) => surface,
            None => panic!("failed to create a surface for storing the chunk"),
        };
        Self {
            surface: RefCell::new(surface),
            png_data: Default::default(),
            non_empty_subs: [false; Self::SUB_COUNT],
            saved_subs: [false; Self::SUB_COUNT],
        }
    }

    fn screen_position(chunk_position: (i32, i32)) -> Point {
        Point::new(
            (chunk_position.0 * Self::SURFACE_SIZE.0 as i32) as _,
            (chunk_position.1 * Self::SURFACE_SIZE.1 as i32) as _,
        )
    }

    pub fn download_image(&self) -> RgbaImage {
        let mut image_buffer = ImageBuffer::from_pixel(Self::SURFACE_SIZE.0, Self::SURFACE_SIZE.1, Rgba([0, 0, 0, 0]));
        self.surface.borrow_mut().read_pixels(
            &Self::image_info(Self::SURFACE_SIZE),
            &mut image_buffer,
            Self::SURFACE_SIZE.0 as usize * 4,
            (0, 0),
        );
        image_buffer
    }

    pub fn upload_image(&mut self, image: RgbaImage, offset: (u32, u32)) {
        let pixmap = Pixmap::new(
            &Self::image_info(image.dimensions()),
            &image,
            image.width() as usize * 4,
        );
        self.surface
            .borrow_mut()
            .write_pixels_from_pixmap(&pixmap, (offset.0 as i32, offset.1 as i32));
    }

    // get master chunk position from absolute position
    fn master(chunk_position: (i32, i32)) -> (i32, i32) {
        (
            chunk_position.0.div_euclid(Self::SUB_CHUNKS.0 as i32),
            chunk_position.1.div_euclid(Self::SUB_CHUNKS.1 as i32),
        )
    }

    // get sub chunk position from absolute position
    fn sub(chunk_position: (i32, i32)) -> usize {
        let x_bits = chunk_position.0.rem_euclid(Self::SUB_CHUNKS.0 as i32) as usize;
        let y_bits = chunk_position.1.rem_euclid(Self::SUB_CHUNKS.1 as i32) as usize;
        (x_bits << 2) | y_bits
    }

    // position of the given sub in a master chunk
    pub fn sub_position(sub: usize) -> (u32, u32) {
        (((sub & 0b1100) >> 2) as u32, (sub & 0b11) as u32)
    }

    // on-image position of the given sub in a master chunk
    fn sub_screen_position(sub: usize) -> (u32, u32) {
        (
            ((sub & 0b1100) >> 2) as u32 * Self::SIZE.0,
            (sub & 0b11) as u32 * Self::SIZE.1,
        )
    }

    // network position of a sub chunk in a master chunk
    fn chunk_position(master_position: (i32, i32), sub: usize) -> (i32, i32) {
        let sub_position = Self::sub_position(sub);
        (
            (master_position.0 * Self::SUB_CHUNKS.0 as i32) + sub_position.0 as i32,
            (master_position.1 * Self::SUB_CHUNKS.1 as i32) + sub_position.1 as i32,
        )
    }

    // reencodes PNG data if necessary.
    // PNG data is reencoded upon outside request, but invalidated if the chunk is modified
    pub fn png_data(&mut self, sub: usize) -> Option<&[u8]> {
        if self.png_data[sub].is_none() {
            eprintln!("  png data doesn't exist, encoding");
            let chunk_image = self.download_image();
            for sub in 0..Self::SUB_COUNT {
                let (x, y) = Self::sub_screen_position(sub);
                let sub_image = chunk_image.view(x, y, Self::SIZE.0, Self::SIZE.1).to_image();
                if Self::image_is_empty(&sub_image) {
                    self.non_empty_subs[sub] = false;
                    continue
                }
                let mut bytes: Vec<u8> = Vec::new();
                match PngEncoder::new(Cursor::new(&mut bytes)).encode(
                    &sub_image,
                    sub_image.width(),
                    sub_image.height(),
                    ColorType::Rgba8,
                ) {
                    Ok(()) => (),
                    Err(error) => {
                        eprintln!("error while encoding: {}", error);
                        continue
                    },
                }
                self.non_empty_subs[sub] = true;
                self.png_data[sub] = Some(bytes);
                self.non_empty_subs[sub] = true;
            }
        }
        self.png_data[sub].as_deref()
    }

    fn decode_png_data(&mut self, sub: usize, data: &[u8]) -> anyhow::Result<()> {
        let decoder = PngDecoder::new(Cursor::new(data))?;
        if decoder.color_type() != ColorType::Rgba8 {
            eprintln!("received non-RGBA image data, ignoring");
            return Ok(());
        }
        if decoder.dimensions() != Self::SIZE {
            eprintln!(
                "received chunk with invalid size. got: {:?}, expected: {:?}",
                decoder.dimensions(),
                Self::SIZE
            );
            return Ok(());
        }
        let mut image = RgbaImage::from_pixel(Self::SIZE.0, Self::SIZE.1, Rgba([0, 0, 0, 0]));
        decoder.read_image(&mut image)?;
        if !Self::image_is_empty(&image) {
            self.upload_image(image, Self::sub_screen_position(sub));
            self.png_data[sub] = Some(Vec::from(data));
            self.non_empty_subs[sub] = true;
        }
        Ok(())
    }

    fn mark_dirty(&mut self, sub: usize) {
        self.png_data[sub] = None;
        self.non_empty_subs[sub] = true;
        self.saved_subs[sub] = false;
    }

    fn mark_saved(&mut self, sub: usize) {
        self.saved_subs[sub] = true;
    }

    fn image_is_empty(image: &RgbaImage) -> bool {
        image.iter().all(|x| *x == 0)
    }

    fn image_info(size: (u32, u32)) -> ImageInfo {
        ImageInfo::new(
            ISize::new(size.0 as i32, size.1 as i32),
            skia::ColorType::RGBA8888,
            AlphaType::Premul,
            None,
        )
    }
}

pub struct PaintCanvas {
    pub chunks: HashMap<(i32, i32), Chunk>,
    // this set contains all chunks that have already been visited in the current stroke() call
    stroked_chunks: HashSet<(i32, i32)>,
    filename: Option<PathBuf>,
}

pub const CANVAS_TOML_VERSION: u32 = 1;

#[derive(Serialize, Deserialize)]
struct CanvasToml {
    version: u32,
    // more stuff to be added in the future
}

impl PaintCanvas {
    pub fn new() -> Self {
        Self {
            chunks: HashMap::new(),
            stroked_chunks: HashSet::new(),
            filename: None,
        }
    }

    pub fn ensure_chunk_exists(&mut self, canvas: &mut Canvas, position: (i32, i32)) {
        if !self.chunks.contains_key(&position) {
            self.chunks.insert(position, Chunk::new(canvas));
        }
    }

    pub fn stroke(&mut self, canvas: &mut Canvas, from: impl Into<Point>, to: impl Into<Point>, brush: &Brush) {
        let a = from.into();
        let b = to.into();
        let step_count = i32::max((Point::distance(a, b) / 4.0) as _, 2);
        let paint = brush.as_paint();
        let stroke_width = paint.stroke_width();
        let half_stroke_width = stroke_width / 2.0;

        let mut delta = b - a;
        delta.x /= step_count as f32;
        delta.y /= step_count as f32;
        let mut p = a;

        self.stroked_chunks.clear();
        for _ in 1..=step_count {
            let top_left = p - Point::new(half_stroke_width, half_stroke_width);
            let bottom_right = p + Point::new(half_stroke_width, half_stroke_width);
            let top_left_chunk = (
                (top_left.x / Chunk::SIZE.0 as f32).floor() as i32,
                (top_left.y / Chunk::SIZE.0 as f32).floor() as i32,
            );
            let bottom_right_chunk = (
                (bottom_right.x / Chunk::SIZE.1 as f32).ceil() as i32,
                (bottom_right.y / Chunk::SIZE.1 as f32).ceil() as i32,
            );

            for y in top_left_chunk.1..bottom_right_chunk.1 {
                for x in top_left_chunk.0..bottom_right_chunk.0 {
                    let chunk_position = (x, y);
                    let master = Chunk::master(chunk_position);
                    let sub = Chunk::sub(chunk_position);
                    if !self.stroked_chunks.contains(&master) {
                        self.ensure_chunk_exists(canvas, master);
                        let chunk = self.chunks.get_mut(&master).unwrap();
                        let screen_position = Chunk::screen_position(master);
                        chunk
                            .surface
                            .borrow_mut()
                            .canvas()
                            .draw_line(a - screen_position, b - screen_position, &paint);
                        chunk.mark_dirty(sub);
                    }
                    self.stroked_chunks.insert(master);
                    p.offset(delta);
                }
            }
        }
    }

    pub fn draw_to(&self, canvas: &mut Canvas, viewport: &Viewport, window_size: (f32, f32)) {
        for chunk_position in viewport.visible_tiles(Chunk::SURFACE_SIZE, window_size) {
            if let Some(chunk) = self.chunks.get(&chunk_position) {
                let screen_position = Chunk::screen_position(chunk_position);
                // why is the position parameter a Size? only rust-skia devs know.
                chunk
                    .surface
                    .borrow_mut()
                    .draw(canvas, (screen_position.x, screen_position.y), None);
            }
        }
    }

    pub fn png_data(&mut self, chunk_position: (i32, i32)) -> Option<&[u8]> {
        eprintln!("fetching png data for {:?}", chunk_position);
        self.chunks
            .get_mut(&Chunk::master(chunk_position))?
            .png_data(Chunk::sub(chunk_position))
    }

    pub fn decode_png_data(&mut self, canvas: &mut Canvas, to_chunk: (i32, i32), data: &[u8]) -> anyhow::Result<()> {
        self.ensure_chunk_exists(canvas, Chunk::master(to_chunk));
        let chunk = self.chunks.get_mut(&Chunk::master(to_chunk)).unwrap();
        chunk.decode_png_data(Chunk::sub(to_chunk), data)
    }

    fn save_as_png(&self, path: &Path) -> anyhow::Result<()> {
        let (mut left, mut top, mut right, mut bottom) = (i32::MAX, i32::MAX, i32::MIN, i32::MIN);
        for (chunk_position, _) in &self.chunks {
            left = left.min(chunk_position.0);
            top = top.min(chunk_position.1);
            right = right.max(chunk_position.0);
            bottom = bottom.max(chunk_position.1);
        }
        eprintln!("left={}, top={}, right={}, bottom={}", left, top, right, bottom);
        if left == i32::MAX {
            anyhow::bail!("There's nothing to save! Draw something on the canvas and try again.");
        }
        let width = ((right - left + 1) * Chunk::SURFACE_SIZE.0 as i32) as u32;
        let height = ((bottom - top + 1) * Chunk::SURFACE_SIZE.1 as i32) as u32;
        eprintln!("size: {:?}", (width, height));
        let mut image = RgbaImage::from_pixel(width, height, Rgba([0, 0, 0, 0]));
        for (chunk_position, chunk) in &self.chunks {
            eprintln!("writing chunk {:?}", chunk_position);
            let pixel_position = (
                (Chunk::SURFACE_SIZE.0 as i32 * (chunk_position.0 - left)) as u32,
                (Chunk::SURFACE_SIZE.1 as i32 * (chunk_position.1 - top)) as u32,
            );
            eprintln!("   - pixel position: {:?}", pixel_position);

            let chunk_image = chunk.download_image();
            let mut sub_image = image.sub_image(
                pixel_position.0,
                pixel_position.1,
                Chunk::SURFACE_SIZE.0 as u32,
                Chunk::SURFACE_SIZE.1 as u32,
            );
            sub_image.copy_from(&chunk_image, 0, 0)?;
        }
        image.save(path)?;
        eprintln!("image {:?} saved successfully", path);
        Ok(())
    }

    fn validate_netcanv_save_path(path: &Path) -> anyhow::Result<PathBuf> {
        // condition #1: remove canvas.toml
        let mut result = PathBuf::from(path);
        if result.file_name() == Some(OsStr::new("canvas.toml")) {
            result.pop();
        }
        // condition #2: make sure that the directory name ends with .netcanv
        if result.extension() != Some(OsStr::new("netcanv")) {
            anyhow::bail!("Please select a valid canvas folder (one whose name ends with .netcanv)")
        }
        Ok(result)
    }

    fn clear_netcanv_save(path: &Path) -> anyhow::Result<()> {
        eprintln!("clearing older netcanv save {:?}", path);
        for entry in std::fs::read_dir(path)? {
            let path = entry?.path();
            if path.is_file() {
                if path.extension() == Some(OsStr::new("png")) || path.file_name() == Some(OsStr::new("canvas.toml")) {
                    std::fs::remove_file(path)?;
                }
            }
        }
        Ok(())
    }

    fn save_as_netcanv(&mut self, path: &Path) -> anyhow::Result<()> {
        // create the directory
        eprintln!("creating or reusing existing directory ({:?})", path);
        let path = Self::validate_netcanv_save_path(path)?;
        std::fs::create_dir_all(path.clone())?; // use create_dir_all to not fail if the dir already exists
        if self.filename != Some(path.clone()) {
            Self::clear_netcanv_save(&path)?;
        }
        // save the canvas.toml manifest
        eprintln!("saving canvas.toml");
        let canvas_toml = CanvasToml {
            version: CANVAS_TOML_VERSION,
        };
        std::fs::write(path.join(Path::new("canvas.toml")), toml::to_string(&canvas_toml)?)?;
        // save all the chunks
        eprintln!("saving chunks");
        for (master_position, chunk) in &mut self.chunks {
            for sub in 0..Chunk::SUB_COUNT {
                if !chunk.non_empty_subs[sub] || chunk.saved_subs[sub] {
                    continue
                }
                let chunk_position = Chunk::chunk_position(*master_position, sub);
                eprintln!("  chunk {:?}", chunk_position);
                let saved = if let Some(png_data) = chunk.png_data(sub) {
                    let filename = format!("{},{}.png", chunk_position.0, chunk_position.1);
                    let filepath = path.join(Path::new(&filename));
                    eprintln!("  saving to {:?}", filepath);
                    std::fs::write(filepath, png_data)?;
                    true
                } else {
                    false
                };
                if saved {
                    chunk.mark_saved(sub);
                }
            }
        }
        self.filename = Some(path);
        Ok(())
    }

    // if path is None, self.filename will be used
    pub fn save(&mut self, path: Option<&Path>) -> anyhow::Result<()> {
        let path = path
            .map(|p| p.to_path_buf())
            .or(self.filename.clone())
            .expect("no save path provided");
        if let Some(ext) = path.extension() {
            match ext.to_str() {
                Some("png") => self.save_as_png(&path),
                Some("netcanv") | Some("toml") => self.save_as_netcanv(&path),
                _ => anyhow::bail!("Unsupported save format. Please choose either .png or .netcanv"),
            }
        } else {
            anyhow::bail!("Can't save a canvas without an extension")
        }
    }

    fn load_from_image_file(&mut self, canvas: &mut Canvas, path: &Path) -> anyhow::Result<()> {
        use ::image::io::Reader as ImageReader;

        let image = ImageReader::open(path)?.decode()?.into_rgba8();
        eprintln!("image size: {:?}", image.dimensions());
        let chunks_x = (image.width() as f32 / Chunk::SURFACE_SIZE.0 as f32).ceil() as i32;
        let chunks_y = (image.height() as f32 / Chunk::SURFACE_SIZE.1 as f32).ceil() as i32;
        eprintln!("n. chunks: x={}, y={}", chunks_x, chunks_y);

        for y in 0..chunks_y {
            for x in 0..chunks_x {
                let chunk_position = (x, y);
                self.ensure_chunk_exists(canvas, chunk_position);
                let chunk = self.chunks.get_mut(&chunk_position).unwrap();
                let pixel_position = (
                    (Chunk::SURFACE_SIZE.0 as i32 * chunk_position.0) as u32,
                    (Chunk::SURFACE_SIZE.1 as i32 * chunk_position.1) as u32,
                );
                eprintln!("plopping chunk at {:?}", pixel_position);
                let right = (pixel_position.0 + Chunk::SURFACE_SIZE.0).min(image.width() - 1);
                let bottom = (pixel_position.1 + Chunk::SURFACE_SIZE.1).min(image.height() - 1);
                eprintln!("  to {:?}", (right, bottom));
                let width = right - pixel_position.0;
                let height = bottom - pixel_position.1;
                let mut chunk_image =
                    RgbaImage::from_pixel(Chunk::SURFACE_SIZE.0, Chunk::SURFACE_SIZE.1, Rgba([0, 0, 0, 0]));
                let sub_image = image.view(pixel_position.0, pixel_position.1, width, height);
                chunk_image.copy_from(&sub_image, 0, 0)?;
                if Chunk::image_is_empty(&chunk_image) {
                    continue
                }
                chunk.non_empty_subs = [true; Chunk::SUB_COUNT];
                chunk.upload_image(chunk_image, (0, 0));
            }
        }

        Ok(())
    }

    fn parse_chunk_position(coords: &str) -> anyhow::Result<(i32, i32)> {
        let mut iter = coords.split(',');
        let x_str = iter.next();
        let y_str = iter.next();
        anyhow::ensure!(
            x_str.is_some() && y_str.is_some(),
            "Chunk position must follow the pattern: x,y"
        );
        anyhow::ensure!(iter.next().is_none(), "Trailing coordinates found after x,y");
        let (x_str, y_str) = (x_str.unwrap(), y_str.unwrap());
        let x: i32 = x_str.parse()?;
        let y: i32 = y_str.parse()?;
        Ok((x, y))
    }

    fn load_from_netcanv(&mut self, canvas: &mut Canvas, path: &Path) -> anyhow::Result<()> {
        let path = Self::validate_netcanv_save_path(path)?;
        eprintln!("loading canvas from {:?}", path);
        // load canvas.toml
        eprintln!("loading canvas.toml");
        let canvas_toml_path = path.join(Path::new("canvas.toml"));
        let canvas_toml: CanvasToml = toml::from_str(&std::fs::read_to_string(&canvas_toml_path)?)?;
        if canvas_toml.version < CANVAS_TOML_VERSION {
            anyhow::bail!("Version mismatch in canvas.toml. Try updating your client");
        }
        // load chunks
        eprintln!("loading chunks");
        for entry in std::fs::read_dir(path.clone())? {
            let path = entry?.path();
            if path.is_file() && path.extension() == Some(OsStr::new("png")) {
                if let Some(position_osstr) = path.file_stem() {
                    if let Some(position_str) = position_osstr.to_str() {
                        let chunk_position = Self::parse_chunk_position(&position_str)?;
                        eprintln!("chunk {:?}", chunk_position);
                        let master = Chunk::master(chunk_position);
                        let sub = Chunk::sub(chunk_position);
                        self.ensure_chunk_exists(canvas, master);
                        let chunk = self.chunks.get_mut(&master).unwrap();
                        chunk.decode_png_data(sub, &std::fs::read(path)?)?;
                        chunk.mark_saved(sub);
                    }
                }
            }
        }
        self.filename = Some(path);
        Ok(())
    }

    pub fn load(&mut self, canvas: &mut Canvas, path: &Path) -> anyhow::Result<()> {
        if let Some(ext) = path.extension() {
            match ext.to_str() {
                Some("netcanv") | Some("toml") => self.load_from_netcanv(canvas, path),
                _ => self.load_from_image_file(canvas, path),
            }
        } else {
            self.load_from_image_file(canvas, path)
        }
    }

    pub fn chunk_positions(&self) -> Vec<(i32, i32)> {
        let mut result = Vec::new();
        for (master_position, chunk) in &self.chunks {
            for (sub, non_empty) in chunk.non_empty_subs.iter().enumerate() {
                if *non_empty {
                    result.push(Chunk::chunk_position(*master_position, sub));
                }
            }
        }
        result
    }

    pub fn filename(&self) -> Option<&Path> {
        self.filename.as_deref()
    }
}<|MERGE_RESOLUTION|>--- conflicted
+++ resolved
@@ -49,16 +49,10 @@
 }
 
 pub struct Chunk {
-<<<<<<< HEAD
     pub surface: RefCell<Surface>,
     pub png_data: [Option<Vec<u8>>; Self::SUB_COUNT],
     pub non_empty_subs: [bool; Self::SUB_COUNT],
-=======
-    surface: RefCell<Surface>,
-    png_data: [Option<Vec<u8>>; Self::SUB_COUNT],
-    non_empty_subs: [bool; Self::SUB_COUNT],
     saved_subs: [bool; Self::SUB_COUNT],
->>>>>>> 6b77e6a9
 }
 
 impl Chunk {
