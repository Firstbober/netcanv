--- conflicted
+++ resolved
@@ -56,22 +56,14 @@
 
 /// A chunk on the infinite canvas.
 pub struct Chunk {
-<<<<<<< HEAD
+    // Right now NetCanv's chunk handling is quite scuffed, mainly due to Skia's poor performance rendering many things
+    // at once. Maybe it'll become less terrible if issue #29 ever gets implemented.
+    // https://github.com/liquidev/netcanv/issues/29
     pub surface: RefCell<Surface>,
     pub png_data: [Option<Vec<u8>>; Self::SUB_COUNT],
     pub webp_data: [Option<Vec<u8>>; Self::SUB_COUNT],
     pub non_empty_subs: [bool; Self::SUB_COUNT],
     pub saved_subs: [bool; Self::SUB_COUNT],
-=======
-    // Right now NetCanv's chunk handling is quite scuffed, mainly due to Skia's poor performance rendering many things
-    // at once. Maybe it'll become less terrible if issue #29 ever gets implemented.
-    // https://github.com/liquidev/netcanv/issues/29
-    surface: RefCell<Surface>,
-    png_data: [Option<Vec<u8>>; Self::SUB_COUNT],
-    webp_data: [Option<Vec<u8>>; Self::SUB_COUNT],
-    non_empty_subs: [bool; Self::SUB_COUNT],
-    saved_subs: [bool; Self::SUB_COUNT],
->>>>>>> eed7584d
 }
 
 impl Chunk {
@@ -80,17 +72,12 @@
     const MAX_PNG_SIZE: usize = 32 * 1024;
     /// The size of a sub-chunk.
     pub const SIZE: (u32, u32) = (256, 256);
-<<<<<<< HEAD
-    pub const SUB_CHUNKS: (u32, u32) = (4, 4);
-    pub const SUB_COUNT: usize = (Self::SUB_CHUNKS.0 * Self::SUB_CHUNKS.1) as usize;
-=======
     /// The number of sub-chunks in a master chunk, on both axes.
     // Note that these must be powers of two.
-    const SUB_CHUNKS: (u32, u32) = (4, 4);
+    pub const SUB_CHUNKS: (u32, u32) = (4, 4);
     /// The total number of sub-chunks in a master chunk.
-    const SUB_COUNT: usize = (Self::SUB_CHUNKS.0 * Self::SUB_CHUNKS.1) as usize;
+    pub const SUB_COUNT: usize = (Self::SUB_CHUNKS.0 * Self::SUB_CHUNKS.1) as usize;
     /// The size of a master chunk.
->>>>>>> eed7584d
     const SURFACE_SIZE: (u32, u32) = (
         (Self::SIZE.0 * Self::SUB_CHUNKS.0) as u32,
         (Self::SIZE.1 * Self::SUB_CHUNKS.1) as u32,
@@ -125,12 +112,8 @@
         )
     }
 
-<<<<<<< HEAD
+    /// Downloads the image of the chunk from the graphics card.
     pub fn download_image(&self) -> RgbaImage {
-=======
-    /// Downloads the image of the chunk from the graphics card.
-    fn download_image(&self) -> RgbaImage {
->>>>>>> eed7584d
         let mut image_buffer = ImageBuffer::from_pixel(Self::SURFACE_SIZE.0, Self::SURFACE_SIZE.1, Rgba([0, 0, 0, 0]));
         self.surface.borrow_mut().read_pixels(
             &Self::image_info(Self::SURFACE_SIZE),
@@ -141,13 +124,9 @@
         image_buffer
     }
 
-<<<<<<< HEAD
-    pub fn upload_image(&mut self, image: RgbaImage, offset: (u32, u32)) {
-=======
     /// Uploads the image of the chunk to the graphics card, at the given offset in the master
     /// chunk.
-    fn upload_image(&mut self, image: RgbaImage, offset: (u32, u32)) {
->>>>>>> eed7584d
+    pub fn upload_image(&mut self, image: RgbaImage, offset: (u32, u32)) {
         let pixmap = Pixmap::new(
             &Self::image_info(image.dimensions()),
             &image,
@@ -173,14 +152,9 @@
         (x_bits << 2) | y_bits
     }
 
-<<<<<<< HEAD
-    // position of the given sub in a master chunk
-    pub fn sub_position(sub: usize) -> (u32, u32) {
-=======
     /// Converts a sub-chunk index into its network-coordinate position relative to the master
     /// chunk.
-    fn sub_position(sub: usize) -> (u32, u32) {
->>>>>>> eed7584d
+    pub fn sub_position(sub: usize) -> (u32, u32) {
         (((sub & 0b1100) >> 2) as u32, (sub & 0b11) as u32)
     }
 
@@ -202,17 +176,11 @@
         )
     }
 
-<<<<<<< HEAD
-    // reencodes PNG data if necessary.
-    // PNG data is reencoded upon outside request, but invalidated if the chunk is modified
-    pub fn png_data(&mut self, sub: usize) -> Option<&[u8]> {
-=======
     /// Returns the PNG data of the given sub-chunk within this master chunk, reencoding the chunk
     /// into a PNG file if the sub-chunk was modified since last encoding.
     ///
     /// This may return `None` if the chunk is empty.
-    fn png_data(&mut self, sub: usize) -> Option<&[u8]> {
->>>>>>> eed7584d
+    pub fn png_data(&mut self, sub: usize) -> Option<&[u8]> {
         if self.png_data[sub].is_none() {
             eprintln!("  png data doesn't exist, encoding");
             let chunk_image = self.download_image();
@@ -378,14 +346,9 @@
 
 /// A paint canvas built out of [`Chunk`]s.
 pub struct PaintCanvas {
-<<<<<<< HEAD
     pub chunks: HashMap<(i32, i32), Chunk>,
-    // this set contains all chunks that have already been visited in the current stroke() call
-=======
-    chunks: HashMap<(i32, i32), Chunk>,
     /// This set contains chunk positions that have already been rendered to in the current
     /// `stroke()` call.
->>>>>>> eed7584d
     stroked_chunks: HashSet<(i32, i32)>,
     /// The path to the `.netcanv` directory this paint canvas was saved to.
     filename: Option<PathBuf>,
@@ -411,12 +374,8 @@
         }
     }
 
-<<<<<<< HEAD
+    /// Creates the chunk at the given position, if it doesn't already exist.
     pub fn ensure_chunk_exists(&mut self, canvas: &mut Canvas, position: (i32, i32)) {
-=======
-    /// Creates the chunk at the given position, if it doesn't already exist.
-    fn ensure_chunk_exists(&mut self, canvas: &mut Canvas, position: (i32, i32)) {
->>>>>>> eed7584d
         if !self.chunks.contains_key(&position) {
             self.chunks.insert(position, Chunk::new(canvas));
         }
