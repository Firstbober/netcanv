use std::collections::{hash_map, HashMap, HashSet};
use std::io::Cursor;
use std::ops::{Deref, DerefMut};
use std::path::Path;

use ::image::{
    codecs::png::{PngDecoder, PngEncoder},
    ColorType, GenericImage, GenericImageView, ImageBuffer, ImageDecoder, ImageError, Rgba, RgbaImage,
};
use skulpin::skia_safe::*;

use crate::viewport::Viewport;

#[derive(Clone, Debug)]
pub enum Brush {
    Draw { color: Color4f, stroke_width: f32 },
    Erase { stroke_width: f32 },
}

#[derive(Debug)]
pub struct StrokePoint {
    pub point: Point,
    pub brush: Brush,
}

impl Brush {
    pub fn as_paint(&self) -> Paint {
        let mut paint = Paint::new(Color4f::from(Color::TRANSPARENT), None);
        paint.set_anti_alias(false);
        paint.set_style(paint::Style::Stroke);
        paint.set_stroke_cap(paint::Cap::Round);

        match self {
            Self::Draw { color, stroke_width } => {
                paint.set_color(color.to_color());
                paint.set_stroke_width(*stroke_width);
            },
            Self::Erase { stroke_width } => {
                paint.set_blend_mode(BlendMode::Clear);
                paint.set_stroke_width(*stroke_width);
            },
        }

        paint
    }
}

pub struct Chunk<'a> {
    bitmap: Bitmap,
    canvas: OwnedCanvas<'a>,
    png_data: Option<Vec<u8>>,
}

impl<'a> Chunk<'a> {
    pub const SIZE: (i32, i32) = (256, 256);

    fn new() -> Self {
        let mut bitmap = Bitmap::new();
        bitmap.alloc_n32_pixels(Self::SIZE, None);
        let mut canvas = Canvas::from_bitmap(&bitmap, None);
        canvas.clear(Color::TRANSPARENT);
        Self {
            bitmap,
            canvas,
            png_data: None,
        }
    }

    fn screen_position(chunk_position: (i32, i32)) -> Point {
        Point::new(
            (chunk_position.0 * Self::SIZE.0) as _,
            (chunk_position.1 * Self::SIZE.1) as _,
        )
    }

    fn pixels_mut(&mut self) -> &'a mut [u8] {
        unsafe {
            // I REALLY HOPE THIS IS CORRECT :)
            let rawptr = self.bitmap.pixels() as *mut u8;
            std::slice::from_raw_parts_mut(rawptr, self.bitmap.compute_byte_size())
        }
    }

    pub fn pixels(&self) -> &'a [u8] {
        unsafe {
            // i hope *even more* that _this_ is correct, as sus at it looks everything should be fine.
            // ~ top 10 quotes said before tragedy
            let bitmap = &self.bitmap as *const Bitmap as *mut Bitmap;
            let rawptr = (*bitmap).pixels() as *const u8;
            std::slice::from_raw_parts(rawptr, self.bitmap.compute_byte_size())
        }
    }

    fn as_image_buffer(&self) -> ImageBuffer<Rgba<u8>, &'a [u8]> {
        ImageBuffer::from_raw(Self::SIZE.0 as u32, Self::SIZE.1 as u32, self.pixels()).unwrap()
    }

    pub fn as_image_buffer_mut(&mut self) -> ImageBuffer<Rgba<u8>, &'a mut [u8]> {
        ImageBuffer::from_raw(Self::SIZE.0 as u32, Self::SIZE.1 as u32, self.pixels_mut()).unwrap()
    }

    // reencodes PNG data if necessary.
    // PNG data is reencoded upon outside request, but invalidated if the chunk is modified
    pub fn png_data(&mut self) -> Option<&[u8]> {
        if self.png_data.is_none() {
            let pixels = self.pixels_mut();
            let (width, height) = (self.bitmap.width() as u32, self.bitmap.height() as u32);
            let mut bytes: Vec<u8> = Vec::new();
            if PngEncoder::new(Cursor::new(&mut bytes))
                .encode(pixels, width, height, ColorType::Rgba8)
                .is_err()
            {
                return None
            }
            self.png_data = Some(bytes);
        }
        Some(self.png_data.as_ref().unwrap())
    }

    fn decode_png_data(&mut self, data: &[u8]) -> Result<(), ImageError> {
        let decoder = PngDecoder::new(Cursor::new(data))?;
        if decoder.color_type() != ColorType::Rgba8 {
            eprintln!("received non-RGBA image data, ignoring");
            return Ok(())
        }
        if decoder.dimensions() != (Self::SIZE.0 as u32, Self::SIZE.1 as u32) {
            eprintln!(
                "received chunk with invalid size. got: {:?}, expected: {:?}",
                decoder.dimensions(),
                Self::SIZE
            );
            return Ok(())
        }
        decoder.read_image(self.pixels_mut())?;
        Ok(())
    }
}

pub struct PaintCanvas<'a> {
    pub chunks: HashMap<(i32, i32), Chunk<'a>>,
    // this set contains all chunks that have already been visited in the current stroke() call
    stroked_chunks: HashSet<(i32, i32)>,
}

pub struct PngData<'a, 'b> {
    iter: hash_map::IterMut<'a, (i32, i32), Chunk<'b>>,
}

impl<'a> PaintCanvas<'a> {
    pub fn new() -> Self {
        Self {
            chunks: HashMap::new(),
            stroked_chunks: HashSet::new(),
        }
    }

    pub fn ensure_chunk_exists(&mut self, position: (i32, i32)) {
        if !self.chunks.contains_key(&position) {
            self.chunks.insert(position, Chunk::new());
        }
    }

    pub fn stroke(&mut self, from: impl Into<Point>, to: impl Into<Point>, brush: &Brush) {
        let a = from.into();
        let b = to.into();
        let step_count = i32::max((Point::distance(a, b) / 4.0) as _, 2);
        let paint = brush.as_paint();
        let stroke_width = paint.stroke_width();
        let half_stroke_width = stroke_width / 2.0;

        let mut delta = b - a;
        delta.x /= step_count as f32;
        delta.y /= step_count as f32;
        let mut p = a;

        self.stroked_chunks.clear();
        for _ in 1..=step_count {
            let top_left = p - Point::new(half_stroke_width, half_stroke_width);
            let bottom_right = p + Point::new(half_stroke_width, half_stroke_width);
            let top_left_chunk = (
                (top_left.x / Chunk::SIZE.0 as f32).floor() as i32,
                (top_left.y / Chunk::SIZE.0 as f32).floor() as i32,
            );
            let bottom_right_chunk = (
                (bottom_right.x / Chunk::SIZE.1 as f32).ceil() as i32,
                (bottom_right.y / Chunk::SIZE.1 as f32).ceil() as i32,
            );

            for y in top_left_chunk.1..bottom_right_chunk.1 {
                for x in top_left_chunk.0..bottom_right_chunk.0 {
                    let chunk_position = (x, y);
                    if !self.stroked_chunks.contains(&chunk_position) {
                        self.ensure_chunk_exists(chunk_position);
                        let chunk = self.chunks.get_mut(&chunk_position).unwrap();
                        let screen_position = Chunk::screen_position(chunk_position);
                        chunk.canvas.draw_line(a - screen_position, b - screen_position, &paint);
                        chunk.png_data = None;
                    }
                    self.stroked_chunks.insert(chunk_position);
                    p.offset(delta);
                }
            }
        }
    }

    pub fn draw_to(&self, canvas: &mut Canvas, viewport: &Viewport, window_size: (f32, f32)) {
        for chunk_position in viewport.visible_tiles(Chunk::SIZE, window_size) {
            if let Some(chunk) = self.chunks.get(&chunk_position) {
                let screen_position = Chunk::screen_position(chunk_position);
                canvas.draw_bitmap(&chunk.bitmap, screen_position, None);
            }
        }
    }

    pub fn png_data(&mut self, chunk_position: (i32, i32)) -> Option<&[u8]> {
        self.chunks.get_mut(&chunk_position)?.png_data()
    }

    pub fn decode_png_data(&mut self, to_chunk: (i32, i32), data: &[u8]) -> Result<(), ImageError> {
        self.ensure_chunk_exists(to_chunk);
        let chunk = self.chunks.get_mut(&to_chunk).unwrap();
        chunk.decode_png_data(data)
    }

    pub fn cleanup_empty_chunks(&mut self) {
        self.chunks.retain(|_, chunk| chunk.pixels().iter().any(|x| *x != 0u8));
    }

    // right now loading/saving only really works (well, was tested) on little-endian machines, so i
    // make no guarantees if it works on big-endian. most likely loading will screw up the channel
    // order in pixels. thanks, skia!

<<<<<<< HEAD
    pub fn fix_endianness<C>(image: &mut ImageBuffer<Rgba<u8>, C>)
        where C: Deref<Target = [u8]> + DerefMut
=======
    fn fix_endianness<C>(image: &mut ImageBuffer<Rgba<u8>, C>)
    where
        C: Deref<Target = [u8]> + DerefMut,
>>>>>>> a7c204d9
    {
        #[cfg(target_endian = "little")]
        {
            use ::image::Pixel;
            for pixel in image.pixels_mut() {
                let bgra = pixel.to_bgra();
                let channels = pixel.channels_mut();
                channels[0] = bgra[0];
                channels[1] = bgra[1];
                channels[2] = bgra[2];
                channels[3] = bgra[3];
            }
        }
    }

    pub fn save(&self, path: &Path) -> Result<(), anyhow::Error> {
        let (mut left, mut top, mut right, mut bottom) = (i32::MAX, i32::MAX, i32::MIN, i32::MIN);
        for (chunk_position, _) in &self.chunks {
            left = left.min(chunk_position.0);
            top = top.min(chunk_position.1);
            right = right.max(chunk_position.0);
            bottom = bottom.max(chunk_position.1);
        }
        eprintln!("left={}, top={}, right={}, bottom={}", left, top, right, bottom);
        if left == i32::MAX {
            anyhow::bail!("There's nothing to save! Draw something on the canvas and try again.");
        }
        let width = ((right - left + 1) * Chunk::SIZE.0) as u32;
        let height = ((bottom - top + 1) * Chunk::SIZE.1) as u32;
        eprintln!("size: {:?}", (width, height));
        let mut image = RgbaImage::from_pixel(width, height, Rgba([0, 0, 0, 0]));
        for (chunk_position, chunk) in &self.chunks {
            eprintln!("writing chunk {:?}", chunk_position);
            let pixel_position = (
                (Chunk::SIZE.0 * (chunk_position.0 - left)) as u32,
                (Chunk::SIZE.1 * (chunk_position.1 - top)) as u32,
            );
            eprintln!("   - pixel position: {:?}", pixel_position);
            let pixels = Vec::from(chunk.pixels());
            let mut chunk_image = RgbaImage::from_vec(Chunk::SIZE.0 as u32, Chunk::SIZE.1 as u32, pixels).unwrap();
            Self::fix_endianness(&mut chunk_image);
            let mut sub_image = image.sub_image(
                pixel_position.0,
                pixel_position.1,
                Chunk::SIZE.0 as u32,
                Chunk::SIZE.1 as u32,
            );
            sub_image.copy_from(&chunk_image, 0, 0)?;
        }
        image.save(path)?;
        Ok(())
    }

    pub fn load_from_image_file(&mut self, path: &Path) -> Result<(), anyhow::Error> {
        use ::image::io::Reader as ImageReader;

        let image = ImageReader::open(path)?.decode()?.into_rgba8();
        eprintln!("image size: {:?}", image.dimensions());
        let chunks_x = (image.width() as f32 / Chunk::SIZE.0 as f32).ceil() as i32;
        let chunks_y = (image.height() as f32 / Chunk::SIZE.1 as f32).ceil() as i32;
        eprintln!("n. chunks: x={}, y={}", chunks_x, chunks_y);

        for y in 0..chunks_y {
            for x in 0..chunks_x {
                let chunk_position = (x, y);
                self.ensure_chunk_exists(chunk_position);
                let chunk = self.chunks.get_mut(&chunk_position).unwrap();
                let mut chunk_image = chunk.as_image_buffer_mut();
                let pixel_position = (
                    (Chunk::SIZE.0 * chunk_position.0) as u32,
                    (Chunk::SIZE.1 * chunk_position.1) as u32,
                );
                eprintln!("plopping chunk at {:?}", pixel_position);
                let right = (pixel_position.0 + Chunk::SIZE.0 as u32).min(image.width() - 1);
                let bottom = (pixel_position.1 + Chunk::SIZE.1 as u32).min(image.height() - 1);
                eprintln!("  to {:?}", (right, bottom));
                let width = right - pixel_position.0;
                let height = bottom - pixel_position.1;
                let sub_image = image.view(pixel_position.0, pixel_position.1, width, height);
                chunk_image.copy_from(&sub_image, 0, 0)?;
                Self::fix_endianness(&mut chunk_image);
            }
        }

        self.cleanup_empty_chunks();

        Ok(())
    }

    pub fn chunk_positions(&self) -> Vec<(i32, i32)> {
        self.chunks.keys().map(|p| *p).collect()
    }
}

impl Iterator for PngData<'_, '_> {
    type Item = ((i32, i32), Vec<u8>);

    fn next(&mut self) -> Option<Self::Item> {
        if let Some((position, chunk)) = self.iter.next() {
            if let Some(png_data) = chunk.png_data() {
                return Some((*position, Vec::from(png_data)))
            }
        }
        None
    }
}<|MERGE_RESOLUTION|>--- conflicted
+++ resolved
@@ -34,11 +34,11 @@
             Self::Draw { color, stroke_width } => {
                 paint.set_color(color.to_color());
                 paint.set_stroke_width(*stroke_width);
-            },
+            }
             Self::Erase { stroke_width } => {
                 paint.set_blend_mode(BlendMode::Clear);
                 paint.set_stroke_width(*stroke_width);
-            },
+            }
         }
 
         paint
@@ -110,7 +110,7 @@
                 .encode(pixels, width, height, ColorType::Rgba8)
                 .is_err()
             {
-                return None
+                return None;
             }
             self.png_data = Some(bytes);
         }
@@ -121,7 +121,7 @@
         let decoder = PngDecoder::new(Cursor::new(data))?;
         if decoder.color_type() != ColorType::Rgba8 {
             eprintln!("received non-RGBA image data, ignoring");
-            return Ok(())
+            return Ok(());
         }
         if decoder.dimensions() != (Self::SIZE.0 as u32, Self::SIZE.1 as u32) {
             eprintln!(
@@ -129,7 +129,7 @@
                 decoder.dimensions(),
                 Self::SIZE
             );
-            return Ok(())
+            return Ok(());
         }
         decoder.read_image(self.pixels_mut())?;
         Ok(())
@@ -230,14 +230,9 @@
     // make no guarantees if it works on big-endian. most likely loading will screw up the channel
     // order in pixels. thanks, skia!
 
-<<<<<<< HEAD
     pub fn fix_endianness<C>(image: &mut ImageBuffer<Rgba<u8>, C>)
-        where C: Deref<Target = [u8]> + DerefMut
-=======
-    fn fix_endianness<C>(image: &mut ImageBuffer<Rgba<u8>, C>)
     where
         C: Deref<Target = [u8]> + DerefMut,
->>>>>>> a7c204d9
     {
         #[cfg(target_endian = "little")]
         {
@@ -338,7 +333,7 @@
     fn next(&mut self) -> Option<Self::Item> {
         if let Some((position, chunk)) = self.iter.next() {
             if let Some(png_data) = chunk.png_data() {
-                return Some((*position, Vec::from(png_data)))
+                return Some((*position, Vec::from(png_data)));
             }
         }
         None
